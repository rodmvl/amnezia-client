--- conflicted
+++ resolved
@@ -317,13 +317,9 @@
       platforms/ios/iosglue.mm \
       platforms/ios/ipaddress.cpp \
       platforms/ios/ipaddressrange.cpp \
-<<<<<<< HEAD
-      platforms/ios/QRCodeReader.mm \
+      platforms/ios/QRCodeReaderBase.mm
       platforms/ios/QtAppDelegate.mm \
       platforms/ios/MobileUtils.mm
-=======
-      platforms/ios/QRCodeReaderBase.mm
->>>>>>> dab6e108
 
     Q_ENABLE_BITCODE.value = NO
     Q_ENABLE_BITCODE.name = ENABLE_BITCODE
