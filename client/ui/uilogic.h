--- conflicted
+++ resolved
@@ -43,12 +43,9 @@
 class ViewConfigLogic;
 class VpnLogic;
 class WizardLogic;
-<<<<<<< HEAD
 class ClientManagementLogic;
 class ClientInfoLogic;
-=======
 class AdvancedServerSettingsLogic;
->>>>>>> cba78190
 
 class PageProtocolLogicBase;
 class OpenVpnLogic;
@@ -96,12 +93,9 @@
     friend class ViewConfigLogic;
     friend class VpnLogic;
     friend class WizardLogic;
-<<<<<<< HEAD
     friend class ClientManagementLogic;
     friend class ClientInfoLogic;
-=======
     friend class AdvancedServerSettingsLogic;
->>>>>>> cba78190
 
     friend class PageProtocolLogicBase;
     friend class OpenVpnLogic;
