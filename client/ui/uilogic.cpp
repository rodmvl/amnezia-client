#include <QApplication>
#include <QClipboard>
#include <QDebug>
#include <QDesktopServices>
#include <QFile>
#include <QHostInfo>
#include <QItemSelectionModel>
#include <QJsonDocument>
#include <QJsonObject>
#include <QKeyEvent>
#include <QMenu>
#include <QMetaEnum>
#include <QSysInfo>
#include <QThread>
#include <QTimer>
#include <QQmlFile>
#include <QMetaObject>
#include <QStandardPaths>

#include "amnezia_application.h"

#include "configurators/cloak_configurator.h"
#include "configurators/vpn_configurator.h"
#include "configurators/openvpn_configurator.h"
#include "configurators/shadowsocks_configurator.h"
#include "configurators/ssh_configurator.h"

#include "core/servercontroller.h"
#include "core/server_defs.h"
#include "core/errorstrings.h"

#include "containers/containers_defs.h"

#include "ui/qautostart.h"

#include "logger.h"
#include "version.h"
#include "uilogic.h"
#include "utilities.h"
#include "vpnconnection.h"
#include <functional>

#if defined Q_OS_MAC || defined Q_OS_LINUX
#include "ui/macos_util.h"
#endif

#ifdef Q_OS_ANDROID
#include "platforms/android/android_controller.h"
#endif

#include "platforms/ios/MobileUtils.h"

#include "pages_logic/AppSettingsLogic.h"
#include "pages_logic/GeneralSettingsLogic.h"
#include "pages_logic/NetworkSettingsLogic.h"
#include "pages_logic/NewServerProtocolsLogic.h"
#include "pages_logic/QrDecoderLogic.h"
#include "pages_logic/ServerConfiguringProgressLogic.h"
#include "pages_logic/ServerListLogic.h"
#include "pages_logic/ServerSettingsLogic.h"
#include "pages_logic/ServerContainersLogic.h"
#include "pages_logic/ShareConnectionLogic.h"
#include "pages_logic/SitesLogic.h"
#include "pages_logic/StartPageLogic.h"
#include "pages_logic/ViewConfigLogic.h"
#include "pages_logic/VpnLogic.h"
#include "pages_logic/WizardLogic.h"
#include "pages_logic/AdvancedServerSettingsLogic.h"
#include "pages_logic/ClientManagementLogic.h"
#include "pages_logic/ClientInfoLogic.h"

#include "pages_logic/protocols/CloakLogic.h"
#include "pages_logic/protocols/OpenVpnLogic.h"
#include "pages_logic/protocols/ShadowSocksLogic.h"
#include "pages_logic/protocols/OtherProtocolsLogic.h"
#include "pages_logic/protocols/WireGuardLogic.h"

using namespace amnezia;
using namespace PageEnumNS;

UiLogic::UiLogic(std::shared_ptr<Settings> settings, std::shared_ptr<VpnConfigurator> configurator,
    QObject *parent) :
    QObject(parent),
    m_settings(settings),
    m_configurator(configurator)
{
    m_protocolsModel = new ProtocolsModel(settings, this);
    m_clientManagementModel = new ClientManagementModel(this);
    m_vpnConnection = new VpnConnection(settings, configurator);
    m_vpnConnection->moveToThread(&m_vpnConnectionThread);
    m_vpnConnectionThread.start();


    m_protocolLogicMap.insert(Proto::OpenVpn, new OpenVpnLogic(this));
    m_protocolLogicMap.insert(Proto::ShadowSocks, new ShadowSocksLogic(this));
    m_protocolLogicMap.insert(Proto::Cloak, new CloakLogic(this));
    m_protocolLogicMap.insert(Proto::WireGuard, new WireGuardLogic(this));

    m_protocolLogicMap.insert(Proto::Dns, new OtherProtocolsLogic(this));
    m_protocolLogicMap.insert(Proto::Sftp, new OtherProtocolsLogic(this));
    m_protocolLogicMap.insert(Proto::TorWebSite, new OtherProtocolsLogic(this));

}

UiLogic::~UiLogic()
{
    emit hide();

#ifdef AMNEZIA_DESKTOP
    if (m_vpnConnection->connectionState() != Vpn::ConnectionState::Disconnected) {
        m_vpnConnection->disconnectFromVpn();
        for (int i = 0; i < 50; i++) {
            qApp->processEvents(QEventLoop::ExcludeUserInputEvents);
            QThread::msleep(100);
            if (m_vpnConnection->isDisconnected()) {
                break;
            }
        }
    }
#endif

    m_vpnConnection->deleteLater();
    m_vpnConnectionThread.quit();
    m_vpnConnectionThread.wait(3000);

    qDebug() << "Application closed";
}

void UiLogic::initializeUiLogic()
{
#ifdef Q_OS_ANDROID
    connect(AndroidController::instance(), &AndroidController::initialized, [this](bool status, bool connected, const QDateTime& connectionDate) {
        if (connected) {
<<<<<<< HEAD
            pageLogic<VpnLogic>()->onConnectionStateChanged(Vpn::ConnectionState::Connected);
            m_vpnConnection->restoreConnection();
        }
    });
    if (!AndroidController::instance()->initialize(pageLogic<StartPageLogic>())) {
         qCritical() << QString("Init failed") ;
         emit Vpn::ConnectionState::Error;
         return;
=======
            pageLogic<VpnLogic>()->onConnectionStateChanged(VpnProtocol::Connected);
            if (m_vpnConnection) m_vpnConnection->restoreConnection();
        }
    });
    if (!AndroidController::instance()->initialize(pageLogic<StartPageLogic>())) {
        qCritical() << QString("Init failed");
        if (m_vpnConnection) m_vpnConnection->connectionStateChanged(VpnProtocol::Error);
        return;
>>>>>>> e0c2f873
    }
#endif

    m_notificationHandler = NotificationHandler::create(qmlRoot());

    connect(m_vpnConnection, &VpnConnection::connectionStateChanged, m_notificationHandler, &NotificationHandler::setConnectionState);
    connect(m_notificationHandler, &NotificationHandler::raiseRequested, this, &UiLogic::raise);
    connect(m_notificationHandler, &NotificationHandler::connectRequested, pageLogic<VpnLogic>(), &VpnLogic::onConnect);
    connect(m_notificationHandler, &NotificationHandler::disconnectRequested, pageLogic<VpnLogic>(), &VpnLogic::onDisconnect);

//    if (m_settings->serversCount() > 0) {
//        if (m_settings->defaultServerIndex() < 0) m_settings->setDefaultServer(0);
//        emit goToPage(Page::PageStart, true, false);
//    }
//    else {
//        emit goToPage(Page::PageSetupWizardStart, true, false);
//    }

    m_selectedServerIndex = m_settings->defaultServerIndex();

    qInfo().noquote() << QString("Started %1 version %2").arg(APPLICATION_NAME).arg(APP_VERSION);
    qInfo().noquote() << QString("%1 (%2)").arg(QSysInfo::prettyProductName()).arg(QSysInfo::currentCpuArchitecture());
}

void UiLogic::showOnStartup()
{
    if (! m_settings->isStartMinimized()) {
        emit show();
    }
    else {
#ifdef Q_OS_WIN
        emit hide();
#elif defined Q_OS_MACX
    // TODO: fix: setDockIconVisible(false);
#endif
    }
}

void UiLogic::onUpdateAllPages()
{
    for (auto logic : m_logicMap) {
        if (dynamic_cast<ClientInfoLogic*>(logic) || dynamic_cast<ClientManagementLogic*>(logic)) {
            continue;
        }
        logic->onUpdatePage();
    }
}

void UiLogic::keyPressEvent(Qt::Key key)
{
    switch (key) {
    case Qt::Key_AsciiTilde:
    case Qt::Key_QuoteLeft: emit toggleLogPanel();
        break;
    case Qt::Key_L: Logger::openLogsFolder();
        break;
    case Qt::Key_K: Logger::openServiceLogsFolder();
        break;
#ifdef QT_DEBUG
    case Qt::Key_Q:
        qApp->quit();
        break;
    case Qt::Key_H:
        m_selectedServerIndex = m_settings->defaultServerIndex();
        m_selectedDockerContainer = m_settings->defaultContainer(m_selectedServerIndex);

        //updateSharingPage(selectedServerIndex, m_settings->serverCredentials(selectedServerIndex), selectedDockerContainer);
        emit goToPage(Page::ShareConnection);
        break;
#endif
    case Qt::Key_C:
        qDebug().noquote() << "Def server" << m_settings->defaultServerIndex() << m_settings->defaultContainerName(m_settings->defaultServerIndex());
        qDebug().noquote() << QJsonDocument(m_settings->defaultServer()).toJson();
        break;
    case Qt::Key_A:
        emit goToPage(Page::Start);
        break;
    case Qt::Key_S:
        m_selectedServerIndex = m_settings->defaultServerIndex();
        emit goToPage(Page::ServerSettings);
        break;
    case Qt::Key_P:
        onGotoCurrentProtocolsPage();
        break;
    case Qt::Key_T:
        m_configurator->sshConfigurator->openSshTerminal(m_settings->serverCredentials(m_settings->defaultServerIndex()));
        break;
    case Qt::Key_Escape:
        if (currentPage() == Page::Vpn) break;
        if (currentPage() == Page::ServerConfiguringProgress) break;
    case Qt::Key_Back:

//        if (currentPage() == Page::Start && pagesStack.size() < 2) break;
//        if (currentPage() == Page::Sites &&
//                ui->tableView_sites->selectionModel()->selection().indexes().size() > 0) {
//            ui->tableView_sites->clearSelection();
//            break;
//        }

            emit closePage();
        //}
    default:
        ;
    }
}

void UiLogic::onCloseWindow()
{
#ifdef Q_OS_ANDROID
    qApp->quit();
#else
    if (m_settings->serversCount() == 0)
    {
        qApp->quit();
    } else {
        emit hide();
    }
#endif
}

QString UiLogic::containerName(int container)
{
    return ContainerProps::containerHumanNames().value(static_cast<DockerContainer>(container));
}

QString UiLogic::containerDesc(int container)
{
    return ContainerProps::containerDescriptions().value(static_cast<DockerContainer>(container));

}

void UiLogic::onGotoCurrentProtocolsPage()
{
    m_selectedServerIndex = m_settings->defaultServerIndex();
    m_selectedDockerContainer = m_settings->defaultContainer(m_selectedServerIndex);
    emit goToPage(Page::ServerContainers);
}

void UiLogic::installServer(QPair<DockerContainer, QJsonObject> &container)
{
    emit goToPage(Page::ServerConfiguringProgress);
    QEventLoop loop;
    QTimer::singleShot(500, &loop, SLOT(quit()));
    loop.exec();
    qApp->processEvents();

    ServerConfiguringProgressLogic::PageFunc pageFunc;
    pageFunc.setEnabledFunc = [this] (bool enabled) -> void {
        pageLogic<ServerConfiguringProgressLogic>()->set_pageEnabled(enabled);
    };

    ServerConfiguringProgressLogic::ButtonFunc noButton;

    ServerConfiguringProgressLogic::LabelFunc waitInfoFunc;
    waitInfoFunc.setTextFunc = [this] (const QString& text) -> void {
        pageLogic<ServerConfiguringProgressLogic>()->set_labelWaitInfoText(text);
    };
    waitInfoFunc.setVisibleFunc = [this] (bool visible) -> void {
        pageLogic<ServerConfiguringProgressLogic>()->set_labelWaitInfoVisible(visible);
    };

    ServerConfiguringProgressLogic::ProgressFunc progressBarFunc;
    progressBarFunc.setVisibleFunc = [this] (bool visible) -> void {
        pageLogic<ServerConfiguringProgressLogic>()->set_progressBarVisible(visible);
    };
    progressBarFunc.setValueFunc = [this] (int value) -> void {
        pageLogic<ServerConfiguringProgressLogic>()->set_progressBarValue(value);
    };
    progressBarFunc.getValueFunc = [this] (void) -> int {
        return pageLogic<ServerConfiguringProgressLogic>()->progressBarValue();
    };
    progressBarFunc.getMaximumFunc = [this] (void) -> int {
        return pageLogic<ServerConfiguringProgressLogic>()->progressBarMaximum();
    };
    progressBarFunc.setTextVisibleFunc = [this] (bool visible) -> void {
        pageLogic<ServerConfiguringProgressLogic>()->set_progressBarTextVisible(visible);
    };
    progressBarFunc.setTextFunc = [this] (const QString& text) -> void {
        pageLogic<ServerConfiguringProgressLogic>()->set_progressBarText(text);
    };

    ServerConfiguringProgressLogic::LabelFunc busyInfoFunc;
    busyInfoFunc.setTextFunc = [this] (const QString& text) -> void {
        pageLogic<ServerConfiguringProgressLogic>()->set_labelServerBusyText(text);
    };
    busyInfoFunc.setVisibleFunc = [this] (bool visible) -> void {
        pageLogic<ServerConfiguringProgressLogic>()->set_labelServerBusyVisible(visible);
    };

    ServerConfiguringProgressLogic::ButtonFunc cancelButtonFunc;
    cancelButtonFunc.setVisibleFunc = [this] (bool visible) -> void {
        pageLogic<ServerConfiguringProgressLogic>()->set_pushButtonCancelVisible(visible);
    };

    bool isServerCreated = false;
    ErrorCode errorCode = addAlreadyInstalledContainersGui(isServerCreated);
    if (errorCode == ErrorCode::NoError) {
        if (!isContainerAlreadyAddedToGui(container.first)) {
            progressBarFunc.setTextFunc(QString("Installing %1").arg(ContainerProps::containerToString(container.first)));
            auto installAction = [&] () {
                ServerController serverController(m_settings);
                return serverController.setupContainer(m_installCredentials, container.first, container.second);
            };
            errorCode = pageLogic<ServerConfiguringProgressLogic>()->doInstallAction(installAction, pageFunc, progressBarFunc,
                                                                                     noButton, waitInfoFunc,
                                                                                     busyInfoFunc, cancelButtonFunc);
            if (errorCode == ErrorCode::NoError) {
                if (!isServerCreated) {
                    QJsonObject server;
                    server.insert(config_key::hostName, m_installCredentials.hostName);
                    server.insert(config_key::userName, m_installCredentials.userName);
                    server.insert(config_key::password, m_installCredentials.secretData);
                    server.insert(config_key::port, m_installCredentials.port);
                    server.insert(config_key::description, m_settings->nextAvailableServerName());

                    server.insert(config_key::containers, QJsonArray{container.second});
                    server.insert(config_key::defaultContainer, ContainerProps::containerToString(container.first));

                    m_settings->addServer(server);
                    m_settings->setDefaultServer(m_settings->serversCount() - 1);
                } else {
                    m_settings->setContainerConfig(m_settings->serversCount() - 1, container.first, container.second);
                    m_settings->setDefaultContainer(m_settings->serversCount() - 1, container.first);
                }
                onUpdateAllPages();

                emit setStartPage(Page::Vpn);
                qApp->processEvents();
                return;
            }
        } else {
            onUpdateAllPages();
            emit showWarningMessage("Attention! The container you are trying to install is already installed on the server. "
                                    "All installed containers have been added to the application ");
            emit setStartPage(Page::Vpn);
            return;
        }
    }
    emit showWarningMessage(tr("Error occurred while configuring server.") + "\n" +
                            tr("Error message: ") + errorString(errorCode) + "\n" +
                            tr("See logs for details."));
    emit closePage();
}

PageProtocolLogicBase *UiLogic::protocolLogic(Proto p)
{
    PageProtocolLogicBase *logic = m_protocolLogicMap.value(p);
    if (logic) return logic;
    else {
        qCritical() << "UiLogic::protocolLogic Warning: logic missing for" << p;
        return new PageProtocolLogicBase(this);
    }
}

QObject *UiLogic::qmlRoot() const
{
    return m_qmlRoot;
}

void UiLogic::setQmlRoot(QObject *newQmlRoot)
{
    m_qmlRoot = newQmlRoot;
}

NotificationHandler *UiLogic::notificationHandler() const
{
    return m_notificationHandler;
}

void UiLogic::setQmlContextProperty(PageLogicBase *logic)
{
    amnApp->qmlEngine()->rootContext()->setContextProperty(logic->metaObject()->className(), logic);
}

PageEnumNS::Page UiLogic::currentPage()
{
    return static_cast<PageEnumNS::Page>(currentPageValue());
}

void UiLogic::saveTextFile(const QString& desc, const QString& suggestedName, QString ext, const QString& data)
{
#ifdef Q_OS_IOS
    shareTempFile(suggestedName, ext, data);
    return;
#endif

    ext.replace("*", "");
    QString docDir = QStandardPaths::writableLocation(QStandardPaths::DocumentsLocation);
    QUrl fileName;
#ifdef AMNEZIA_DESKTOP
    fileName = QFileDialog::getSaveFileUrl(nullptr, desc,
        QUrl::fromLocalFile(docDir + "/" + suggestedName), "*" + ext);
    if (fileName.isEmpty()) return;
    if (!fileName.toString().endsWith(ext)) fileName = QUrl(fileName.toString() + ext);
#elif defined Q_OS_ANDROID
    qDebug() << "UiLogic::shareConfig" << data;
    AndroidController::instance()->shareConfig(data, suggestedName);
    return;
#endif

    if (fileName.isEmpty()) return;

#ifdef AMNEZIA_DESKTOP
    QFile save(fileName.toLocalFile());
#else
    QFile save(QQmlFile::urlToLocalFileOrQrc(fileName));
#endif

    save.open(QIODevice::WriteOnly);
    save.write(data.toUtf8());
    save.close();

    QFileInfo fi(fileName.toLocalFile());
    QDesktopServices::openUrl(fi.absoluteDir().absolutePath());
}

void UiLogic::saveBinaryFile(const QString &desc, QString ext, const QString &data)
{
    ext.replace("*", "");
    QString fileName = QFileDialog::getSaveFileName(nullptr, desc,
        QStandardPaths::writableLocation(QStandardPaths::DocumentsLocation), "*" + ext);

    if (fileName.isEmpty()) return;
    if (!fileName.endsWith(ext)) fileName.append(ext);

    QFile save(fileName);
    save.open(QIODevice::WriteOnly);
    save.write(QByteArray::fromBase64(data.toUtf8()));
    save.close();

    QFileInfo fi(fileName);
    QDesktopServices::openUrl(fi.absoluteDir().absolutePath());
}

void UiLogic::copyToClipboard(const QString &text)
{
    qApp->clipboard()->setText(text);
}

void UiLogic::shareTempFile(const QString &suggestedName, QString ext, const QString& data) {
    ext.replace("*", "");
    QString fileName = QDir::tempPath() + "/" + suggestedName;

    if (fileName.isEmpty()) return;
    if (!fileName.endsWith(ext)) fileName.append(ext);

    QFile::remove(fileName);

    QFile save(fileName);
    save.open(QIODevice::WriteOnly);
    save.write(data.toUtf8());
    save.close();

    QStringList filesToSend;
    filesToSend.append(fileName);
    MobileUtils::shareText(filesToSend);
}

QString UiLogic::getOpenFileName(QWidget *parent, const QString &caption, const QString &dir,
    const QString &filter, QString *selectedFilter, QFileDialog::Options options)
{
    QString fileName = QFileDialog::getOpenFileName(parent, caption, dir, filter, selectedFilter, options);

#ifdef Q_OS_ANDROID
    // patch for files containing spaces etc
    const QString sep {"raw%3A%2F"};
    if (fileName.startsWith("content://") && fileName.contains(sep)) {
        QString contentUrl = fileName.split(sep).at(0);
        QString rawUrl = fileName.split(sep).at(1);
        rawUrl.replace(" ", "%20");
        fileName = contentUrl + sep + rawUrl;
    }
#endif
    return fileName;
}

void UiLogic::registerPagesLogic()
{
    amnApp->qmlEngine()->rootContext()->setContextProperty("UiLogic", this);

    registerPageLogic<AppSettingsLogic>();
    registerPageLogic<GeneralSettingsLogic>();
    registerPageLogic<NetworkSettingsLogic>();
    registerPageLogic<NewServerProtocolsLogic>();
    registerPageLogic<QrDecoderLogic>();
    registerPageLogic<ServerConfiguringProgressLogic>();
    registerPageLogic<ServerListLogic>();
    registerPageLogic<ServerSettingsLogic>();
    registerPageLogic<ServerContainersLogic>();
    registerPageLogic<ShareConnectionLogic>();
    registerPageLogic<SitesLogic>();
    registerPageLogic<StartPageLogic>();
    registerPageLogic<ViewConfigLogic>();
    registerPageLogic<VpnLogic>();
    registerPageLogic<WizardLogic>();
    registerPageLogic<ClientManagementLogic>();
    registerPageLogic<ClientInfoLogic>();
    registerPageLogic<AdvancedServerSettingsLogic>();
}

ErrorCode UiLogic::addAlreadyInstalledContainersGui(bool &isServerCreated)
{
    isServerCreated = false;
    ServerCredentials installCredentials = m_installCredentials;
    bool createNewServer = true;
    int serverIndex;

    for (int i = 0; i < m_settings->serversCount(); i++) {
        const ServerCredentials credentials = m_settings->serverCredentials(i);
        if (m_installCredentials.hostName == credentials.hostName && m_installCredentials.port == credentials.port) {
            createNewServer = false;
            isServerCreated = true;
            installCredentials = credentials;
            serverIndex = i;
            break;
        }
    }

    QMap<DockerContainer, QJsonObject> installedContainers;
    ServerController serverController(m_settings);
    ErrorCode errorCode = serverController.getAlreadyInstalledContainers(installCredentials, installedContainers);
    if (errorCode != ErrorCode::NoError) {
        return errorCode;
    }

    if (!installedContainers.empty()) {
        QJsonObject server;
        QJsonArray containerConfigs;
        if (createNewServer) {
            server.insert(config_key::hostName, installCredentials.hostName);
            server.insert(config_key::userName, installCredentials.userName);
            server.insert(config_key::password, installCredentials.secretData);
            server.insert(config_key::port, installCredentials.port);
            server.insert(config_key::description, m_settings->nextAvailableServerName());
        }

        for (auto container = installedContainers.begin(); container != installedContainers.end(); container++) {
            if (isContainerAlreadyAddedToGui(container.key())) {
                continue;
            }

            if (createNewServer) {
                containerConfigs.append(container.value());
                server.insert(config_key::containers, containerConfigs);
            } else {
                m_settings->setContainerConfig(serverIndex, container.key(), container.value());
                m_settings->setDefaultContainer(serverIndex, installedContainers.firstKey());
            }
        }

        if (createNewServer) {
            server.insert(config_key::defaultContainer, ContainerProps::containerToString(installedContainers.firstKey()));
            m_settings->addServer(server);
            m_settings->setDefaultServer(m_settings->serversCount() - 1);
            isServerCreated = true;
        }
    }

    return ErrorCode::NoError;
}

bool UiLogic::isContainerAlreadyAddedToGui(DockerContainer container)
{
    for (int i = 0; i < m_settings->serversCount(); i++) {
        const ServerCredentials credentials = m_settings->serverCredentials(i);
        if (m_installCredentials.hostName == credentials.hostName && m_installCredentials.port == credentials.port) {
            const QJsonObject containerConfig = m_settings->containerConfig(i, container);
            if (!containerConfig.isEmpty()) {
                return true;
            }
        }
    }
    return false;
}<|MERGE_RESOLUTION|>--- conflicted
+++ resolved
@@ -131,25 +131,14 @@
 #ifdef Q_OS_ANDROID
     connect(AndroidController::instance(), &AndroidController::initialized, [this](bool status, bool connected, const QDateTime& connectionDate) {
         if (connected) {
-<<<<<<< HEAD
             pageLogic<VpnLogic>()->onConnectionStateChanged(Vpn::ConnectionState::Connected);
-            m_vpnConnection->restoreConnection();
-        }
-    });
-    if (!AndroidController::instance()->initialize(pageLogic<StartPageLogic>())) {
-         qCritical() << QString("Init failed") ;
-         emit Vpn::ConnectionState::Error;
-         return;
-=======
-            pageLogic<VpnLogic>()->onConnectionStateChanged(VpnProtocol::Connected);
             if (m_vpnConnection) m_vpnConnection->restoreConnection();
         }
     });
     if (!AndroidController::instance()->initialize(pageLogic<StartPageLogic>())) {
         qCritical() << QString("Init failed");
-        if (m_vpnConnection) m_vpnConnection->connectionStateChanged(VpnProtocol::Error);
+        if (m_vpnConnection) m_vpnConnection->connectionStateChanged(Vpn::ConnectionState::Error);
         return;
->>>>>>> e0c2f873
     }
 #endif
 
