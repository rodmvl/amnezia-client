#include <QApplication>
#include <QClipboard>
#include <QDebug>
#include <QDesktopServices>
#include <QFile>
#include <QFileDialog>
#include <QHostInfo>
#include <QItemSelectionModel>
#include <QJsonDocument>
#include <QJsonObject>
#include <QKeyEvent>
#include <QMenu>
#include <QMetaEnum>
#include <QSysInfo>
#include <QThread>
#include <QTimer>
#include <QQmlFile>
#include <QMetaObject>
#include <QStandardPaths>

#include "amnezia_application.h"

#include "configurators/cloak_configurator.h"
#include "configurators/vpn_configurator.h"
#include "configurators/openvpn_configurator.h"
#include "configurators/shadowsocks_configurator.h"
#include "configurators/ssh_configurator.h"

#include "core/servercontroller.h"
#include "core/server_defs.h"
#include "core/errorstrings.h"

#include "containers/containers_defs.h"

#include "ui/qautostart.h"

#include "logger.h"
#include "defines.h"
#include "uilogic.h"
#include "utilities.h"
#include "vpnconnection.h"
#include <functional>

#if defined Q_OS_MAC || defined Q_OS_LINUX
#include "ui/macos_util.h"
#endif

#ifdef Q_OS_ANDROID
#include "platforms/android/android_controller.h"
#endif

#include "platforms/ios/MobileUtils.h"

#include "pages_logic/AppSettingsLogic.h"
#include "pages_logic/GeneralSettingsLogic.h"
#include "pages_logic/NetworkSettingsLogic.h"
#include "pages_logic/NewServerProtocolsLogic.h"
#include "pages_logic/QrDecoderLogic.h"
#include "pages_logic/ServerConfiguringProgressLogic.h"
#include "pages_logic/ServerListLogic.h"
#include "pages_logic/ServerSettingsLogic.h"
#include "pages_logic/ServerContainersLogic.h"
#include "pages_logic/ShareConnectionLogic.h"
#include "pages_logic/SitesLogic.h"
#include "pages_logic/StartPageLogic.h"
#include "pages_logic/ViewConfigLogic.h"
#include "pages_logic/VpnLogic.h"
#include "pages_logic/WizardLogic.h"
<<<<<<< HEAD
#include "pages_logic/ClientManagementLogic.h"
#include "pages_logic/ClientInfoLogic.h"
=======
#include "pages_logic/AdvancedServerSettingsLogic.h"
>>>>>>> cba78190

#include "pages_logic/protocols/CloakLogic.h"
#include "pages_logic/protocols/OpenVpnLogic.h"
#include "pages_logic/protocols/ShadowSocksLogic.h"
#include "pages_logic/protocols/OtherProtocolsLogic.h"
#include "pages_logic/protocols/WireGuardLogic.h"

using namespace amnezia;
using namespace PageEnumNS;

UiLogic::UiLogic(std::shared_ptr<Settings> settings, std::shared_ptr<VpnConfigurator> configurator,
    std::shared_ptr<ServerController> serverController,
    QObject *parent) :
    QObject(parent),
    m_settings(settings),
    m_configurator(configurator),
    m_serverController(serverController)
{
    m_containersModel = new ContainersModel(settings, this);
    m_protocolsModel = new ProtocolsModel(settings, this);
    m_clientManagementModel = new ClientManagementModel(this);
    m_vpnConnection = new VpnConnection(settings, configurator, serverController);
    m_vpnConnection->moveToThread(&m_vpnConnectionThread);
    m_vpnConnectionThread.start();


    m_protocolLogicMap.insert(Proto::OpenVpn, new OpenVpnLogic(this));
    m_protocolLogicMap.insert(Proto::ShadowSocks, new ShadowSocksLogic(this));
    m_protocolLogicMap.insert(Proto::Cloak, new CloakLogic(this));
    m_protocolLogicMap.insert(Proto::WireGuard, new WireGuardLogic(this));

    m_protocolLogicMap.insert(Proto::Dns, new OtherProtocolsLogic(this));
    m_protocolLogicMap.insert(Proto::Sftp, new OtherProtocolsLogic(this));
    m_protocolLogicMap.insert(Proto::TorWebSite, new OtherProtocolsLogic(this));

}

UiLogic::~UiLogic()
{
    emit hide();

#ifdef AMNEZIA_DESKTOP
    if (m_vpnConnection->connectionState() != VpnProtocol::VpnConnectionState::Disconnected) {
        m_vpnConnection->disconnectFromVpn();
        for (int i = 0; i < 50; i++) {
            qApp->processEvents(QEventLoop::ExcludeUserInputEvents);
            QThread::msleep(100);
            if (m_vpnConnection->isDisconnected()) {
                break;
            }
        }
    }
#endif

    m_vpnConnection->deleteLater();
    m_vpnConnectionThread.quit();
    m_vpnConnectionThread.wait(3000);

    qDebug() << "Application closed";
}

void UiLogic::initalizeUiLogic()
{
#ifdef Q_OS_ANDROID
    connect(AndroidController::instance(), &AndroidController::initialized, [this](bool status, bool connected, const QDateTime& connectionDate) {
        if (connected) {
            pageLogic<VpnLogic>()->onConnectionStateChanged(VpnProtocol::Connected);
        }
    });
    if (!AndroidController::instance()->initialize(pageLogic<StartPageLogic>())) {
         qCritical() << QString("Init failed") ;
         emit VpnProtocol::Error;
         return;
    }
#endif

    m_notificationHandler = NotificationHandler::create(qmlRoot());

    connect(m_vpnConnection, &VpnConnection::connectionStateChanged, m_notificationHandler, &NotificationHandler::setConnectionState);
    connect(m_notificationHandler, &NotificationHandler::raiseRequested, this, &UiLogic::raise);
    connect(m_notificationHandler, &NotificationHandler::connectRequested, pageLogic<VpnLogic>(), &VpnLogic::onConnect);
    connect(m_notificationHandler, &NotificationHandler::disconnectRequested, pageLogic<VpnLogic>(), &VpnLogic::onDisconnect);

    if (m_settings->serversCount() > 0) {
        if (m_settings->defaultServerIndex() < 0) m_settings->setDefaultServer(0);
        emit goToPage(Page::Vpn, true, false);
    }
    else {
        emit goToPage(Page::Start, true, false);
    }

    m_selectedServerIndex = m_settings->defaultServerIndex();

    qInfo().noquote() << QString("Started %1 version %2").arg(APPLICATION_NAME).arg(APP_VERSION);
    qInfo().noquote() << QString("%1 (%2)").arg(QSysInfo::prettyProductName()).arg(QSysInfo::currentCpuArchitecture());
}

void UiLogic::showOnStartup()
{
    if (! m_settings->isStartMinimized()) {
        emit show();
    }
    else {
#ifdef Q_OS_WIN
        emit hide();
#elif defined Q_OS_MACX
    // TODO: fix: setDockIconVisible(false);
#endif
    }
}

void UiLogic::onUpdateAllPages()
{
    for (auto logic : m_logicMap) {
        logic->onUpdatePage();
    }
}

void UiLogic::keyPressEvent(Qt::Key key)
{
    switch (key) {
    case Qt::Key_AsciiTilde:
    case Qt::Key_QuoteLeft: emit toggleLogPanel();
        break;
    case Qt::Key_L: Logger::openLogsFolder();
        break;
    case Qt::Key_K: Logger::openServiceLogsFolder();
        break;
#ifdef QT_DEBUG
    case Qt::Key_Q:
        qApp->quit();
        break;
    case Qt::Key_H:
        m_selectedServerIndex = m_settings->defaultServerIndex();
        m_selectedDockerContainer = m_settings->defaultContainer(m_selectedServerIndex);

        //updateSharingPage(selectedServerIndex, m_settings->serverCredentials(selectedServerIndex), selectedDockerContainer);
        emit goToPage(Page::ShareConnection);
        break;
#endif
    case Qt::Key_C:
        qDebug().noquote() << "Def server" << m_settings->defaultServerIndex() << m_settings->defaultContainerName(m_settings->defaultServerIndex());
        qDebug().noquote() << QJsonDocument(m_settings->defaultServer()).toJson();
        break;
    case Qt::Key_A:
        emit goToPage(Page::Start);
        break;
    case Qt::Key_S:
        m_selectedServerIndex = m_settings->defaultServerIndex();
        emit goToPage(Page::ServerSettings);
        break;
    case Qt::Key_P:
        onGotoCurrentProtocolsPage();
        break;
    case Qt::Key_T:
        m_configurator->sshConfigurator->openSshTerminal(m_settings->serverCredentials(m_settings->defaultServerIndex()));
        break;
    case Qt::Key_Escape:
    case Qt::Key_Back:
        if (currentPage() == Page::Vpn) break;
        if (currentPage() == Page::ServerConfiguringProgress) break;
//        if (currentPage() == Page::Start && pagesStack.size() < 2) break;
//        if (currentPage() == Page::Sites &&
//                ui->tableView_sites->selectionModel()->selection().indexes().size() > 0) {
//            ui->tableView_sites->clearSelection();
//            break;
//        }

            emit closePage();
        //}
    default:
        ;
    }
}

void UiLogic::onCloseWindow()
{
    if (m_settings->serversCount() == 0) qApp->quit();
    else {
        hide();
    }
}

QString UiLogic::containerName(int container)
{
    return ContainerProps::containerHumanNames().value(static_cast<DockerContainer>(container));
}

QString UiLogic::containerDesc(int container)
{
    return ContainerProps::containerDescriptions().value(static_cast<DockerContainer>(container));

}

void UiLogic::onGotoCurrentProtocolsPage()
{
    m_selectedServerIndex = m_settings->defaultServerIndex();
    m_selectedDockerContainer = m_settings->defaultContainer(m_selectedServerIndex);
    emit goToPage(Page::ServerContainers);
}

void UiLogic::installServer(QPair<DockerContainer, QJsonObject> &container)
{
    emit goToPage(Page::ServerConfiguringProgress);
    QEventLoop loop;
    QTimer::singleShot(500, &loop, SLOT(quit()));
    loop.exec();
    qApp->processEvents();

    ServerConfiguringProgressLogic::PageFunc pageFunc;
    pageFunc.setEnabledFunc = [this] (bool enabled) -> void {
        pageLogic<ServerConfiguringProgressLogic>()->set_pageEnabled(enabled);
    };

    ServerConfiguringProgressLogic::ButtonFunc noButton;

    ServerConfiguringProgressLogic::LabelFunc waitInfoFunc;
    waitInfoFunc.setTextFunc = [this] (const QString& text) -> void {
        pageLogic<ServerConfiguringProgressLogic>()->set_labelWaitInfoText(text);
    };
    waitInfoFunc.setVisibleFunc = [this] (bool visible) -> void {
        pageLogic<ServerConfiguringProgressLogic>()->set_labelWaitInfoVisible(visible);
    };

    ServerConfiguringProgressLogic::ProgressFunc progressBarFunc;
    progressBarFunc.setVisibleFunc = [this] (bool visible) -> void {
        pageLogic<ServerConfiguringProgressLogic>()->set_progressBarVisible(visible);
    };
    progressBarFunc.setValueFunc = [this] (int value) -> void {
        pageLogic<ServerConfiguringProgressLogic>()->set_progressBarValue(value);
    };
    progressBarFunc.getValueFunc = [this] (void) -> int {
        return pageLogic<ServerConfiguringProgressLogic>()->progressBarValue();
    };
    progressBarFunc.getMaximiumFunc = [this] (void) -> int {
        return pageLogic<ServerConfiguringProgressLogic>()->progressBarMaximium();
    };
    progressBarFunc.setTextVisibleFunc = [this] (bool visible) -> void {
        pageLogic<ServerConfiguringProgressLogic>()->set_progressBarTextVisible(visible);
    };
    progressBarFunc.setTextFunc = [this] (const QString& text) -> void {
        pageLogic<ServerConfiguringProgressLogic>()->set_progressBarText(text);
    };

    ServerConfiguringProgressLogic::LabelFunc busyInfoFunc;
    busyInfoFunc.setTextFunc = [this] (const QString& text) -> void {
        pageLogic<ServerConfiguringProgressLogic>()->set_labelServerBusyText(text);
    };
    busyInfoFunc.setVisibleFunc = [this] (bool visible) -> void {
        pageLogic<ServerConfiguringProgressLogic>()->set_labelServerBusyVisible(visible);
    };

    ServerConfiguringProgressLogic::ButtonFunc cancelButtonFunc;
    cancelButtonFunc.setVisibleFunc = [this] (bool visible) -> void {
        pageLogic<ServerConfiguringProgressLogic>()->set_pushButtonCancelVisible(visible);
    };

    bool isServerCreated = false;
    ErrorCode errorCode = addAlreadyInstalledContainersGui(true, isServerCreated);
    if (errorCode == ErrorCode::NoError) {
        if (!isContainerAlreadyAddedToGui(container.first)) {
            progressBarFunc.setTextFunc(QString("Installing %1").arg(ContainerProps::containerToString(container.first)));
            auto installAction = [&] () {
                return m_serverController->setupContainer(m_installCredentials, container.first, container.second);
            };
            errorCode = pageLogic<ServerConfiguringProgressLogic>()->doInstallAction(installAction, pageFunc, progressBarFunc,
                                                                                     noButton, waitInfoFunc,
                                                                                     busyInfoFunc, cancelButtonFunc);
            m_serverController->disconnectFromHost(m_installCredentials);

            if (errorCode == ErrorCode::NoError) {
                if (!isServerCreated) {
                    QJsonObject server;
                    server.insert(config_key::hostName, m_installCredentials.hostName);
                    server.insert(config_key::userName, m_installCredentials.userName);
                    server.insert(config_key::password, m_installCredentials.password);
                    server.insert(config_key::port, m_installCredentials.port);
                    server.insert(config_key::description, m_settings->nextAvailableServerName());

                    server.insert(config_key::containers, QJsonArray{container.second});
                    server.insert(config_key::defaultContainer, ContainerProps::containerToString(container.first));

                    m_settings->addServer(server);
                    m_settings->setDefaultServer(m_settings->serversCount() - 1);
                } else {
                    m_settings->setContainerConfig(m_settings->serversCount() - 1, container.first, container.second);
                    m_settings->setDefaultContainer(m_settings->serversCount() - 1, container.first);
                }
                onUpdateAllPages();

                emit setStartPage(Page::Vpn);
                qApp->processEvents();
                return;
            }
        } else {
            onUpdateAllPages();
            emit showWarningMessage("Attention! The container you are trying to install is already installed on the server. "
                                    "All installed containers have been added to the application ");
            emit setStartPage(Page::Vpn);
            return;
        }
    }
    emit showWarningMessage(tr("Error occurred while configuring server.") + "\n" +
                            tr("Error message: ") + errorString(errorCode) + "\n" +
                            tr("See logs for details."));
    emit closePage();
}

PageProtocolLogicBase *UiLogic::protocolLogic(Proto p)
{
    PageProtocolLogicBase *logic = m_protocolLogicMap.value(p);
    if (logic) return logic;
    else {
        qCritical() << "UiLogic::protocolLogic Warning: logic missing for" << p;
        return new PageProtocolLogicBase(this);
    }
}

QObject *UiLogic::qmlRoot() const
{
    return m_qmlRoot;
}

void UiLogic::setQmlRoot(QObject *newQmlRoot)
{
    m_qmlRoot = newQmlRoot;
}

NotificationHandler *UiLogic::notificationHandler() const
{
    return m_notificationHandler;
}

void UiLogic::setQmlContextProperty(PageLogicBase *logic)
{
    amnApp->qmlEngine()->rootContext()->setContextProperty(logic->metaObject()->className(), logic);
}

PageEnumNS::Page UiLogic::currentPage()
{
    return static_cast<PageEnumNS::Page>(currentPageValue());
}

void UiLogic::saveTextFile(const QString& desc, const QString& suggestedName, QString ext, const QString& data)
{
#ifdef Q_OS_IOS
    shareTempFile(suggestedName, ext, data);
    return;
#endif

    ext.replace("*", "");
    QString docDir = QStandardPaths::writableLocation(QStandardPaths::DocumentsLocation);
    QUrl fileName;
#ifdef AMNEZIA_DESKTOP
    fileName = QFileDialog::getSaveFileUrl(nullptr, desc,
        QUrl::fromLocalFile(docDir + "/" + suggestedName), "*" + ext);
    if (fileName.isEmpty()) return;
    if (!fileName.toString().endsWith(ext)) fileName = QUrl(fileName.toString() + ext);
#elif defined Q_OS_ANDROID
    qDebug() << "UiLogic::shareConfig" << data;
    AndroidController::instance()->shareConfig(data, suggestedName);
    return;
#endif

    if (fileName.isEmpty()) return;

#ifdef AMNEZIA_DESKTOP
    QFile save(fileName.toLocalFile());
#else
    QFile save(QQmlFile::urlToLocalFileOrQrc(fileName));
#endif

    save.open(QIODevice::WriteOnly);
    save.write(data.toUtf8());
    save.close();

    QFileInfo fi(fileName.toLocalFile());
    QDesktopServices::openUrl(fi.absoluteDir().absolutePath());
}

void UiLogic::saveBinaryFile(const QString &desc, QString ext, const QString &data)
{
    ext.replace("*", "");
    QString fileName = QFileDialog::getSaveFileName(nullptr, desc,
        QStandardPaths::writableLocation(QStandardPaths::DocumentsLocation), "*" + ext);

    if (fileName.isEmpty()) return;
    if (!fileName.endsWith(ext)) fileName.append(ext);

    QFile save(fileName);
    save.open(QIODevice::WriteOnly);
    save.write(QByteArray::fromBase64(data.toUtf8()));
    save.close();

    QFileInfo fi(fileName);
    QDesktopServices::openUrl(fi.absoluteDir().absolutePath());
}

void UiLogic::copyToClipboard(const QString &text)
{
    qApp->clipboard()->setText(text);
}

void UiLogic::shareTempFile(const QString &suggestedName, QString ext, const QString& data) {
    ext.replace("*", "");
    QString fileName = QDir::tempPath() + "/" + suggestedName;

    if (fileName.isEmpty()) return;
    if (!fileName.endsWith(ext)) fileName.append(ext);

    QFile::remove(fileName);

    QFile save(fileName);
    save.open(QIODevice::WriteOnly);
    save.write(data.toUtf8());
    save.close();

    QStringList filesToSend;
    filesToSend.append(fileName);
    MobileUtils::shareText(filesToSend);
}

void UiLogic::registerPagesLogic()
{
    amnApp->qmlEngine()->rootContext()->setContextProperty("UiLogic", this);

    registerPageLogic<AppSettingsLogic>();
    registerPageLogic<GeneralSettingsLogic>();
    registerPageLogic<NetworkSettingsLogic>();
    registerPageLogic<NewServerProtocolsLogic>();
    registerPageLogic<QrDecoderLogic>();
    registerPageLogic<ServerConfiguringProgressLogic>();
    registerPageLogic<ServerListLogic>();
    registerPageLogic<ServerSettingsLogic>();
    registerPageLogic<ServerContainersLogic>();
    registerPageLogic<ShareConnectionLogic>();
    registerPageLogic<SitesLogic>();
    registerPageLogic<StartPageLogic>();
    registerPageLogic<ViewConfigLogic>();
    registerPageLogic<VpnLogic>();
    registerPageLogic<WizardLogic>();
<<<<<<< HEAD
    registerPageLogic<ClientManagementLogic>();
    registerPageLogic<ClientInfoLogic>();
=======
    registerPageLogic<AdvancedServerSettingsLogic>();
}

ErrorCode UiLogic::addAlreadyInstalledContainersGui(bool createNewServer, bool &isServerCreated)
{
    isServerCreated = false;
    ServerCredentials credentials;
    if (createNewServer) {
        credentials = m_installCredentials;
    } else {
        credentials = m_settings->serverCredentials(m_selectedServerIndex);
    }

    QMap<DockerContainer, QJsonObject> installedContainers;
    ErrorCode errorCode = m_serverController->getAlreadyInstalledContainers(credentials, installedContainers);
    m_serverController->disconnectFromHost(credentials);
    if (errorCode != ErrorCode::NoError) {
        return errorCode;
    }

    if (!installedContainers.empty()) {
        QJsonObject server;
        QJsonArray containerConfigs;
        if (createNewServer) {
            server.insert(config_key::hostName, credentials.hostName);
            server.insert(config_key::userName, credentials.userName);
            server.insert(config_key::password, credentials.password);
            server.insert(config_key::port, credentials.port);
            server.insert(config_key::description, m_settings->nextAvailableServerName());
        }

        for (auto container = installedContainers.begin(); container != installedContainers.end(); container++) {
            if (isContainerAlreadyAddedToGui(container.key())) {
                continue;
            }

            if (createNewServer) {
                containerConfigs.append(container.value());
                server.insert(config_key::containers, containerConfigs);
            } else {
                m_settings->setContainerConfig(m_selectedServerIndex, container.key(), container.value());
                m_settings->setDefaultContainer(m_selectedServerIndex, installedContainers.firstKey());
            }
        }

        if (createNewServer) {
            server.insert(config_key::defaultContainer, ContainerProps::containerToString(installedContainers.firstKey()));
            m_settings->addServer(server);
            m_settings->setDefaultServer(m_settings->serversCount() - 1);
            isServerCreated = true;
        }
    }

    return ErrorCode::NoError;
}

bool UiLogic::isContainerAlreadyAddedToGui(DockerContainer container)
{
    for (int i = 0; i < m_settings->serversCount(); i++) {
        const ServerCredentials credentials = m_settings->serverCredentials(i);
        if (m_installCredentials.hostName == credentials.hostName && m_installCredentials.port == credentials.port) {
            const QJsonObject containerConfig = m_settings->containerConfig(i, container);
            if (!containerConfig.isEmpty()) {
                return true;
            }
        }
    }
    return false;
>>>>>>> cba78190
}<|MERGE_RESOLUTION|>--- conflicted
+++ resolved
@@ -66,12 +66,9 @@
 #include "pages_logic/ViewConfigLogic.h"
 #include "pages_logic/VpnLogic.h"
 #include "pages_logic/WizardLogic.h"
-<<<<<<< HEAD
+#include "pages_logic/AdvancedServerSettingsLogic.h"
 #include "pages_logic/ClientManagementLogic.h"
 #include "pages_logic/ClientInfoLogic.h"
-=======
-#include "pages_logic/AdvancedServerSettingsLogic.h"
->>>>>>> cba78190
 
 #include "pages_logic/protocols/CloakLogic.h"
 #include "pages_logic/protocols/OpenVpnLogic.h"
@@ -513,10 +510,8 @@
     registerPageLogic<ViewConfigLogic>();
     registerPageLogic<VpnLogic>();
     registerPageLogic<WizardLogic>();
-<<<<<<< HEAD
     registerPageLogic<ClientManagementLogic>();
     registerPageLogic<ClientInfoLogic>();
-=======
     registerPageLogic<AdvancedServerSettingsLogic>();
 }
 
@@ -585,5 +580,4 @@
         }
     }
     return false;
->>>>>>> cba78190
 }