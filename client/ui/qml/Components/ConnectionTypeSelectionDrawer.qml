import QtQuick
import QtQuick.Controls
import QtQuick.Layouts

import PageEnum 1.0

import "../Controls2"
import "../Controls2/TextTypes"
import "../Config"

DrawerType {
    id: root

    width: parent.width
    height: parent.height * 0.4375

    ColumnLayout {
        anchors.top: parent.top
        anchors.left: parent.left
        anchors.right: parent.right
        spacing: 0

        Header2Type {
            Layout.fillWidth: true
            Layout.topMargin: 24
            Layout.rightMargin: 16
            Layout.leftMargin: 16
            Layout.bottomMargin: 16

<<<<<<< HEAD
            headerText: qsTr("Add server")
            descriptionText: qsTr("Select data type")
=======
            text: qsTr("Add new connection")
            wrapMode: Text.WordWrap
>>>>>>> b6d20300
        }

        LabelWithButtonType {
            id: ip
            Layout.fillWidth: true
            Layout.topMargin: 16

            text: qsTr("Configure your server")
            rightImageSource: "qrc:/images/controls/chevron-right.svg"

            clickedFunction: function() {
                PageController.goToPage(PageEnum.PageSetupWizardCredentials)
                root.visible = false
            }
        }

        DividerType {}

        LabelWithButtonType {
            Layout.fillWidth: true

            text: qsTr("Open QR code, key or config file")
            rightImageSource: "qrc:/images/controls/chevron-right.svg"

            clickedFunction: function() {
                PageController.goToPage(PageEnum.PageSetupWizardConfigSource)
                root.visible = false
            }
        }

        DividerType {}
    }
}<|MERGE_RESOLUTION|>--- conflicted
+++ resolved
@@ -27,13 +27,8 @@
             Layout.leftMargin: 16
             Layout.bottomMargin: 16
 
-<<<<<<< HEAD
             headerText: qsTr("Add server")
             descriptionText: qsTr("Select data type")
-=======
-            text: qsTr("Add new connection")
-            wrapMode: Text.WordWrap
->>>>>>> b6d20300
         }
 
         LabelWithButtonType {
