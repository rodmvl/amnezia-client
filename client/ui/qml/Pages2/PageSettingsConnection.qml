import QtQuick
import QtQuick.Controls
import QtQuick.Layouts

import PageEnum 1.0

import "./"
import "../Controls2"
import "../Config"

PageType {
    id: root

    BackButtonType {
        id: backButton

        anchors.top: parent.top
        anchors.left: parent.left
        anchors.right: parent.right
        anchors.topMargin: 20
    }

    FlickableType {
        id: fl
        anchors.top: backButton.bottom
        anchors.bottom: parent.bottom
        contentHeight: content.height

        ColumnLayout {
            id: content

            anchors.top: parent.top
            anchors.left: parent.left
            anchors.right: parent.right

            HeaderType {
                Layout.fillWidth: true
                Layout.leftMargin: 16
                Layout.rightMargin: 16

                headerText: qsTr("Connection")
            }

            SwitcherType {
                visible: !GC.isMobile()

                Layout.fillWidth: true
                Layout.margins: 16

                text: qsTr("Auto connect")
                descriptionText: qsTr("Connect to VPN on app start")

                checked: SettingsController.isAutoConnectEnabled()
                onCheckedChanged: {
                    if (checked !== SettingsController.isAutoConnectEnabled()) {
                        SettingsController.toggleAutoConnect(checked)
                    }
                }
            }

            DividerType {
                visible: !GC.isMobile()
            }

            SwitcherType {
                Layout.fillWidth: true
                Layout.margins: 16

                text: qsTr("Use AmneziaDNS")
                descriptionText: qsTr("If AmneziaDNS is installed on the server")

                checked: SettingsController.isAmneziaDnsEnabled()
                onCheckedChanged: {
                    if (checked !== SettingsController.isAmneziaDnsEnabled()) {
                        SettingsController.toggleAmneziaDns(checked)
                    }
                }
            }

            DividerType {}

            LabelWithButtonType {
                Layout.fillWidth: true

                text: qsTr("DNS servers")
                descriptionText: qsTr("If AmneziaDNS is not used or installed")
                rightImageSource: "qrc:/images/controls/chevron-right.svg"

                clickedFunction: function() {
                    PageController.goToPage(PageEnum.PageSettingsDns)
                }
            }

            DividerType {}

            LabelWithButtonType {
<<<<<<< HEAD
                visible: GC.isDesktop() || Qt.platform.os === "android"
=======
                visible: GC.isDesktop()
>>>>>>> 97090888

                Layout.fillWidth: true

                text: qsTr("Site-based split tunneling")
                descriptionText: qsTr("Allows you to select which sites you want to access through the VPN")
                rightImageSource: "qrc:/images/controls/chevron-right.svg"

                clickedFunction: function() {
                    PageController.goToPage(PageEnum.PageSettingsSplitTunneling)
                }
            }

            DividerType {
                visible: GC.isDesktop()
            }

            LabelWithButtonType {
                visible: false

                Layout.fillWidth: true

                text: qsTr("App-based split tunneling")
                descriptionText: qsTr("Allows you to use the VPN only for certain applications")
                rightImageSource: "qrc:/images/controls/chevron-right.svg"

                clickedFunction: function() {
                }
            }

            DividerType {
                visible: false
            }
        }
    }
}<|MERGE_RESOLUTION|>--- conflicted
+++ resolved
@@ -94,11 +94,7 @@
             DividerType {}
 
             LabelWithButtonType {
-<<<<<<< HEAD
                 visible: GC.isDesktop() || Qt.platform.os === "android"
-=======
-                visible: GC.isDesktop()
->>>>>>> 97090888
 
                 Layout.fillWidth: true
 
