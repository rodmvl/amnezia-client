import QtQuick
import QtQuick.Controls
import QtQuick.Layouts
import QtQuick.Dialogs

import QtCore

import SortFilterProxyModel 0.2

import PageEnum 1.0
import ProtocolEnum 1.0
import ContainerProps 1.0

import "./"
import "../Controls2"
import "../Controls2/TextTypes"
import "../Config"
import "../Components"

PageType {
    id: root

    Connections {
        target: SitesController

        function onFinished(message) {
            PageController.showNotificationMessage(message)
        }

        function onErrorOccurred(errorMessage) {
            PageController.showErrorMessage(errorMessage)
        }
    }

    QtObject {
        id: routeMode
        property int allSites: 0
        property int onlyForwardSites: 1
        property int allExceptSites: 2
    }

    property list<QtObject> routeModesModel: [
        onlyForwardSites,
        allExceptSites
    ]

    QtObject {
        id: onlyForwardSites
        property string name: qsTr("Only the addresses in the list must be opened via VPN")
        property int type: routeMode.onlyForwardSites
    }
    QtObject {
        id: allExceptSites
        property string name: qsTr("Addresses from the list should never be opened via VPN")
        property int type: routeMode.allExceptSites
    }

    function getRouteModesModelIndex() {
        var currentRouteMode = SitesModel.routeMode
        if ((routeMode.onlyForwardSites === currentRouteMode) || (routeMode.allSites === currentRouteMode)) {
            return 0
        } else if (routeMode.allExceptSites === currentRouteMode) {
            return 1
        }
    }

    ColumnLayout {
        id: header

        anchors.top: parent.top
        anchors.left: parent.left
        anchors.right: parent.right

        anchors.topMargin: 20

        BackButtonType {
        }

        RowLayout {
            HeaderType {
                Layout.fillWidth: true
                Layout.leftMargin: 16

                headerText: qsTr("Split site tunneling")
            }

            SwitcherType {
                id: switcher

                property int lastActiveRouteMode: routeMode.onlyForwardSites

                Layout.fillWidth: true
                Layout.rightMargin: 16

                checked: SitesModel.routeMode !== routeMode.allSites
                onToggled: {
                    if (checked) {
                        SitesModel.routeMode = lastActiveRouteMode
                    } else {
                        lastActiveRouteMode = SitesModel.routeMode
                        selector.text = root.routeModesModel[getRouteModesModelIndex()].name
                        SitesModel.routeMode = routeMode.allSites
                    }
                }
            }
        }

        DropDownType {
            id: selector

            Layout.fillWidth: true
            Layout.topMargin: 32
            Layout.leftMargin: 16
            Layout.rightMargin: 16

            drawerHeight: 0.4375

            enabled: switcher.checked

            headerText: qsTr("Mode")

            listView: ListViewWithRadioButtonType {
                rootWidth: root.width

                model: root.routeModesModel

                currentIndex: getRouteModesModelIndex()

                clickedFunction: function() {
                    selector.text = selectedText
                    selector.menuVisible = false
                    if (SitesModel.routeMode !== root.routeModesModel[currentIndex].type) {
                        SitesModel.routeMode = root.routeModesModel[currentIndex].type
                    }
                }

                Component.onCompleted: {
                    if (root.routeModesModel[currentIndex].type === SitesModel.routeMode) {
                        selector.text = selectedText
                    } else {
                        selector.text = root.routeModesModel[0].name
                    }
                }

                Connections {
                    target: SitesModel
                    function onRouteModeChanged() {
                        currentIndex = getRouteModesModelIndex()
                    }
                }
            }
        }
    }

    FlickableType {
        anchors.top: header.bottom
        anchors.topMargin: 16
        contentHeight: col.implicitHeight + connectButton.implicitHeight + connectButton.anchors.bottomMargin + connectButton.anchors.topMargin

        enabled: switcher.checked

        Column {
            id: col
            anchors.top: parent.top
            anchors.left: parent.left
            anchors.right: parent.right

            ListView {
                id: sites
                width: parent.width
                height: sites.contentItem.height

                model: SitesModel

                clip: true
                interactive: false

                delegate: Item {
                    implicitWidth: sites.width
                    implicitHeight: delegateContent.implicitHeight

                    ColumnLayout {
                        id: delegateContent

                        anchors.top: parent.top
                        anchors.left: parent.left
                        anchors.right: parent.right

                        LabelWithButtonType {
                            Layout.fillWidth: true

                            text: url
                            descriptionText: ip
                            rightImageSource: "qrc:/images/controls/trash.svg"
                            rightImageColor: "#D7D8DB"

                            clickedFunction: function() {
                                questionDrawer.headerText = qsTr("Remove ") + url + "?"
                                questionDrawer.yesButtonText = qsTr("Continue")
                                questionDrawer.noButtonText = qsTr("Cancel")

                                questionDrawer.yesButtonFunction = function() {
                                    questionDrawer.visible = false
                                    SitesController.removeSite(index)
                                }
                                questionDrawer.noButtonFunction = function() {
                                    questionDrawer.visible = false
                                }
                                questionDrawer.visible = true
                            }
                        }

                        DividerType {}

                        QuestionDrawer {
                            id: questionDrawer
                        }
                    }
                }
            }
        }
    }

    RowLayout {
        id: connectButton

        anchors.bottom: parent.bottom
        anchors.left: parent.left
        anchors.right: parent.right
        anchors.topMargin: 24
        anchors.rightMargin: 16
        anchors.leftMargin: 16
        anchors.bottomMargin: 24

        TextFieldWithHeaderType {
            Layout.fillWidth: true

            textFieldPlaceholderText: qsTr("Site or IP")
            buttonImageSource: "qrc:/images/controls/plus.svg"

            clickedFunc: function() {
                PageController.showBusyIndicator(true)
                SitesController.addSite(textFieldText)
                textFieldText = ""
                PageController.showBusyIndicator(false)
            }
        }

        ImageButtonType {
            implicitWidth: 56
            implicitHeight: 56

            image: "qrc:/images/controls/more-vertical.svg"
            imageColor: "#D7D8DB"

            onClicked: function () {
                moreActionsDrawer.open()
            }
        }
    }

    DrawerType {
        id: moreActionsDrawer

        width: parent.width
        height: parent.height * 0.4375

        FlickableType {
            anchors.fill: parent
            contentHeight: moreActionsDrawerContent.height
            ColumnLayout {
                id: moreActionsDrawerContent

                anchors.top: parent.top
                anchors.left: parent.left
                anchors.right: parent.right

                Header2Type {
                    Layout.fillWidth: true
                    Layout.margins: 16

                    headerText: qsTr("Import/Export Sites")
                }

                LabelWithButtonType {
                    Layout.fillWidth: true

                    text: qsTr("Import")
                    rightImageSource: "qrc:/images/controls/chevron-right.svg"

                    clickedFunction: function() {
                        importSitesDrawer.open()
                    }
                }

                DividerType {}

                LabelWithButtonType {
                    Layout.fillWidth: true
                    text: qsTr("Save site list")

                    clickedFunction: function() {
<<<<<<< HEAD
                        if (Qt.platform.os === "ios") {
                            SitesController.exportSites("amezia_tunnel.json")
=======
                        if (GC.isMobile()) {
                            ExportController.saveFile("amezia_tunnel.json")
>>>>>>> 7eaaef6e
                        } else {
                            saveFileDialog.open()
                        }
                    }

                    FileDialog {
                        id: saveFileDialog
                        objectName: saveFileDialog
                        acceptLabel: qsTr("Save sites")
                        nameFilters: [ "Sites files (*.json)" ]
                        fileMode: FileDialog.SaveFile

                        currentFile: StandardPaths.standardLocations(StandardPaths.DocumentsLocation) + "/sites"
                        defaultSuffix: ".json"
                        onAccepted: {
                            PageController.showBusyIndicator(true)
                            SitesController.exportSites(saveFileDialog.currentFile.toString())
                            moreActionsDrawer.close()
                            PageController.showBusyIndicator(false)
                        }
                    }
                }

                DividerType {}
            }
        }
    }

    DrawerType {
        id: importSitesDrawer

        width: parent.width
        height: parent.height * 0.4375

        BackButtonType {
            id: importSitesDrawerBackButton

            anchors.top: parent.top
            anchors.left: parent.left
            anchors.right: parent.right
            anchors.topMargin: 16

            backButtonFunction: function() {
                importSitesDrawer.close()
            }
        }

        FlickableType {
            anchors.top: importSitesDrawerBackButton.bottom
            anchors.left: parent.left
            anchors.right: parent.right
            anchors.bottom: parent.bottom

            contentHeight: importSitesDrawerContent.height

            ColumnLayout {
                id: importSitesDrawerContent

                anchors.top: parent.top
                anchors.left: parent.left
                anchors.right: parent.right

                Header2Type {
                    Layout.fillWidth: true
                    Layout.margins: 16

                    headerText: qsTr("Import a list of sites")
                }

                LabelWithButtonType {
                    Layout.fillWidth: true

                    text: qsTr("Replace site list")

                    clickedFunction: function() {
                        PageController.setupFileDialogForSites(true)
                        SystemController.getFileName()
                    }
                }

                DividerType {}

                LabelWithButtonType {
                    Layout.fillWidth: true
                    text: qsTr("Add imported sites to existing ones")

                    clickedFunction: function() {
                        PageController.setupFileDialogForSites(false)
                        SystemController.getFileName()
                        importSitesDrawer.close()
                        moreActionsDrawer.close()
                    }
                }

                DividerType {}
            }
        }
    }
}<|MERGE_RESOLUTION|>--- conflicted
+++ resolved
@@ -300,13 +300,8 @@
                     text: qsTr("Save site list")
 
                     clickedFunction: function() {
-<<<<<<< HEAD
-                        if (Qt.platform.os === "ios") {
+                        if (GC.isMobile()) {
                             SitesController.exportSites("amezia_tunnel.json")
-=======
-                        if (GC.isMobile()) {
-                            ExportController.saveFile("amezia_tunnel.json")
->>>>>>> 7eaaef6e
                         } else {
                             saveFileDialog.open()
                         }
