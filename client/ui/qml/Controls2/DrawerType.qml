--- conflicted
+++ resolved
@@ -49,34 +49,22 @@
         if (PageController.getInitialPageNavigationBarColor() !== 0xFF1C1D21) {
             PageController.updateNavigationBarColor(0xFF1C1D21)
         }
-<<<<<<< HEAD
     }
 
     onOpened: {
-=======
+        isOpened = true
 
->>>>>>> 5bfc581a
         if (needCloseButton) {
             PageController.drawerOpen()
         }
     }
 
-<<<<<<< HEAD
     onClosed: {
-=======
-    onAboutToHide: {
->>>>>>> 5bfc581a
+        isOpened = false
+
         if (needCloseButton) {
             PageController.drawerClose()
         }
-    }
-
-    onOpened: {
-        isOpened = true
-    }
-
-    onClosed: {
-        isOpened = false
 
         var initialPageNavigationBarColor = PageController.getInitialPageNavigationBarColor()
         if (initialPageNavigationBarColor !== 0xFF1C1D21) {
