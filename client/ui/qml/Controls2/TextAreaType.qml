import QtQuick
import QtQuick.Controls

Rectangle {
    id: root

    property string placeholderText
    property string text
    property alias textArea: textArea
    property alias textAreaText: textArea.text

    height: 148
    color: "#1C1D21"
    border.width: 1
    border.color: "#2C2D30"
    radius: 16

    FlickableType {
        id: fl
        interactive: false

        anchors.top: parent.top
        anchors.bottom: parent.bottom
        contentHeight: textArea.implicitHeight
        TextArea {
            id: textArea

            width: parent.width

            topPadding: 16
            leftPadding: 16
            anchors.topMargin: 16
            anchors.bottomMargin: 16

            color: "#D7D8DB"
            selectionColor:  "#633303"
            selectedTextColor: "#D7D8DB"
            placeholderTextColor: "#878B91"

            font.pixelSize: 16
            font.weight: Font.Medium
            font.family: "PT Root UI VF"

            placeholderText: root.placeholderText
            text: root.text

<<<<<<< HEAD
            onEditingFinished: {
                if (root.onEditingFinished && typeof root.onEditingFinished === "function") {
                    root.onEditingFinished()
                }
            }

            onCursorVisibleChanged:  {
                if (textArea.cursorVisible) {
                    fl.interactive = true
                } else {
                    fl.interactive = false
                }
            }

=======
>>>>>>> fd09321f
            wrapMode: Text.Wrap

            MouseArea {
                anchors.fill: parent
                acceptedButtons: Qt.RightButton
                onClicked: {
                    fl.interactive = true
                    contextMenu.open()
                }
            }

            ContextMenuType {
                id: contextMenu
                textObj: textArea
            }
        }
    }

    //todo make whole background clickable, with code below we lose ability to select text by mouse
//    MouseArea {
//        anchors.fill: parent
//        cursorShape: Qt.IBeamCursor
//        onClicked: textArea.forceActiveFocus()
//    }
}<|MERGE_RESOLUTION|>--- conflicted
+++ resolved
@@ -44,13 +44,6 @@
             placeholderText: root.placeholderText
             text: root.text
 
-<<<<<<< HEAD
-            onEditingFinished: {
-                if (root.onEditingFinished && typeof root.onEditingFinished === "function") {
-                    root.onEditingFinished()
-                }
-            }
-
             onCursorVisibleChanged:  {
                 if (textArea.cursorVisible) {
                     fl.interactive = true
@@ -59,8 +52,6 @@
                 }
             }
 
-=======
->>>>>>> fd09321f
             wrapMode: Text.Wrap
 
             MouseArea {
