import QtQuick
import QtQuick.Controls
import QtQuick.Layouts
import ProtocolEnum 1.0
import "../"
import "../../Controls"
import "../../Config"

PageProtocolBase {
    id: root
    protocol: ProtocolEnum.OpenVpn
    logic: UiLogic.protocolLogic(protocol)

    BackButton {
        id: back
        enabled: logic.pageEnabled
    }
    Caption {
        id: caption
        text: qsTr("OpenVPN Settings")
    }

    FlickableType {
        id: fl
        anchors.top: caption.bottom
        contentHeight: content.height

        ColumnLayout {
            id: content
            anchors.top: parent.top
            anchors.left: parent.left
            anchors.right: parent.right
            anchors.rightMargin: GC.defaultMargin - 1

            ColumnLayout {
                visible: !logic.isThirdPartyConfig
                enabled: logic.pageEnabled

<<<<<<< HEAD
            LabelType {
                id: lb_subnet
                enabled: logic.pageEnabled
                height: 21
                text: qsTr("VPN Addresses Subnet")
            }
            TextFieldType {
                id: tf_subnet
                enabled: logic.pageEnabled
                implicitWidth: parent.width
                height: 31
                text: logic.lineEditSubnetText
                onEditingFinished: {
                    logic.lineEditSubnetText = text
=======
                LabelType {
                    id: lb_subnet
                    height: 21
                    text: qsTr("VPN Addresses Subnet")
>>>>>>> 4b1df16e
                }
                TextFieldType {
                    id: tf_subnet

<<<<<<< HEAD
            LabelType {
                id: lb_proto
                enabled: logic.pageEnabled
                Layout.topMargin: 20
                height: 21
                text: qsTr("Network protocol")
            }
            Rectangle {
                id: rect_proto
                enabled: logic.pageEnabled
                implicitWidth: root.width - 60
                height: 71
                border.width: 1
                border.color: "lightgray"
                radius: 2
                RadioButtonType {
                    x: 10
                    y: 40
                    width: 171
                    height: 19
                    text: qsTr("TCP")
                    enabled: logic.radioButtonTcpEnabled
                    checked: logic.radioButtonTcpChecked
                    onCheckedChanged: {
                        UiLogic.radioButtonTcpChecked = checked
                    }
                }
                RadioButtonType {
                    x: 10
                    y: 10
                    width: 171
                    height: 19
                    text: qsTr("UDP")
                    checked: logic.radioButtonUdpChecked
                    onCheckedChanged: {
                        logic.radioButtonUdpChecked = checked
=======
                    implicitWidth: parent.width
                    height: 31
                    text: logic.lineEditSubnetText
                    onEditingFinished: {
                        logic.lineEditSubnetText = text
>>>>>>> 4b1df16e
                    }
                }

<<<<<<< HEAD
            RowLayout {
                enabled: logic.pageEnabled
                Layout.topMargin: 10
                Layout.fillWidth: true
=======
                //
>>>>>>> 4b1df16e
                LabelType {
                    id: lb_proto
                    Layout.topMargin: 20
                    height: 21
                    text: qsTr("Network protocol")
                }
                Rectangle {
                    id: rect_proto
                    implicitWidth: parent.width
                    height: 71
                    border.width: 1
                    border.color: "lightgray"
                    radius: 2
                    RadioButtonType {
                        x: 10
                        y: 40
                        width: 171
                        height: 19
                        text: qsTr("TCP")
                        enabled: logic.radioButtonTcpEnabled
                        checked: logic.radioButtonTcpChecked
                        onCheckedChanged: {
                            logic.radioButtonTcpChecked = checked
                        }
                    }
                    RadioButtonType {
                        x: 10
                        y: 10
                        width: 171
                        height: 19
                        text: qsTr("UDP")
                        checked: logic.radioButtonUdpChecked
                        onCheckedChanged: {
                            logic.radioButtonUdpChecked = checked
                        }
                        enabled: logic.radioButtonUdpEnabled
                    }
                }

                //
                RowLayout {
                    Layout.topMargin: 10
                    Layout.fillWidth: true
                    LabelType {
                        id: lb_port
                        height: 31
                        text: qsTr("Port")
                        Layout.preferredWidth: root.width / 2 - 10
                    }
                    TextFieldType {
                        id: tf_port
                        Layout.fillWidth: true

                        height: 31
                        text: logic.lineEditPortText
                        onEditingFinished: {
                            logic.lineEditPortText = text
                        }
                        enabled: logic.lineEditPortEnabled
                    }
                }

<<<<<<< HEAD
            CheckBoxType {
                id: check_auto_enc
                enabled: logic.pageEnabled
                implicitWidth: parent.width
                height: 21
                text: qsTr("Auto-negotiate encryption")
                checked: logic.checkBoxAutoEncryptionChecked
                onCheckedChanged: {
                    logic.checkBoxAutoEncryptionChecked = checked
=======


                //
                CheckBoxType {
                    id: check_auto_enc

                    implicitWidth: parent.width
                    height: 21
                    text: qsTr("Auto-negotiate encryption")
                    checked: logic.checkBoxAutoEncryptionChecked
                    onCheckedChanged: {
                        logic.checkBoxAutoEncryptionChecked = checked
                    }
                    onClicked: {
                        logic.checkBoxAutoEncryptionClicked()
                    }
>>>>>>> 4b1df16e
                }

                //
                LabelType {
                    id: lb_cipher
                    height: 21
                    text: qsTr("Cipher")
                }

<<<<<<< HEAD
            LabelType {
                id: lb_cipher
                enabled: logic.pageEnabled
                height: 21
                text: qsTr("Cipher")
            }

            ComboBoxType {
                id: cb_cipher
                enabled: logic.pageEnabled && !check_auto_enc.checked
                implicitWidth: parent.width

                height: 31
                model: [
                    qsTr("AES-256-GCM"),
                    qsTr("AES-192-GCM"),
                    qsTr("AES-128-GCM"),
                    qsTr("AES-256-CBC"),
                    qsTr("AES-192-CBC"),
                    qsTr("AES-128-CBC"),
                    qsTr("ChaCha20-Poly1305"),
                    qsTr("ARIA-256-CBC"),
                    qsTr("CAMELLIA-256-CBC"),
                    qsTr("none")
                ]
                currentIndex: {
                    for (let i = 0; i < model.length; ++i) {
                        if (logic.comboBoxVpnCipherText === model[i]) {
                            return i
=======
                ComboBoxType {
                    id: cb_cipher
                    implicitWidth: parent.width

                    height: 31
                    model: [
                        qsTr("AES-256-GCM"),
                        qsTr("AES-192-GCM"),
                        qsTr("AES-128-GCM"),
                        qsTr("AES-256-CBC"),
                        qsTr("AES-192-CBC"),
                        qsTr("AES-128-CBC"),
                        qsTr("ChaCha20-Poly1305"),
                        qsTr("ARIA-256-CBC"),
                        qsTr("CAMELLIA-256-CBC"),
                        qsTr("none")
                    ]
                    currentIndex: {
                        for (let i = 0; i < model.length; ++i) {
                            if (logic.comboBoxVpnCipherText === model[i]) {
                                return i
                            }
>>>>>>> 4b1df16e
                        }
                        return -1
                    }
                    onCurrentTextChanged: {
                        logic.comboBoxVpnCipherText = currentText
                    }
                    enabled: !check_auto_enc.checked
                }
<<<<<<< HEAD
            }

            LabelType {
                id: lb_hash
                enabled: logic.pageEnabled
                height: 21
                Layout.topMargin: 20
                text: qsTr("Hash")
            }
            ComboBoxType {
                id: cb_hash
                enabled: logic.pageEnabled && !check_auto_enc.checked
                height: 31
                implicitWidth: parent.width
                model: [
                    qsTr("SHA512"),
                    qsTr("SHA384"),
                    qsTr("SHA256"),
                    qsTr("SHA3-512"),
                    qsTr("SHA3-384"),
                    qsTr("SHA3-256"),
                    qsTr("whirlpool"),
                    qsTr("BLAKE2b512"),
                    qsTr("BLAKE2s256"),
                    qsTr("SHA1")
                ]
                currentIndex: {
                    for (let i = 0; i < model.length; ++i) {
                        if (logic.comboBoxVpnHashText === model[i]) {
                            return i
=======

                //
                LabelType {
                    id: lb_hash
                    height: 21
                    Layout.topMargin: 20
                    text: qsTr("Hash")
                }
                ComboBoxType {
                    id: cb_hash
                    height: 31
                    implicitWidth: parent.width
                    model: [
                        qsTr("SHA512"),
                        qsTr("SHA384"),
                        qsTr("SHA256"),
                        qsTr("SHA3-512"),
                        qsTr("SHA3-384"),
                        qsTr("SHA3-256"),
                        qsTr("whirlpool"),
                        qsTr("BLAKE2b512"),
                        qsTr("BLAKE2s256"),
                        qsTr("SHA1")
                    ]
                    currentIndex: {
                        for (let i = 0; i < model.length; ++i) {
                            if (logic.comboBoxVpnHashText === model[i]) {
                                return i
                            }
>>>>>>> 4b1df16e
                        }
                        return -1
                    }
<<<<<<< HEAD
                    return -1
                }
                onCurrentTextChanged: {
                    logic.comboBoxVpnHashText = currentText
                }
            }

            CheckBoxType {
                id: check_tls
                enabled: logic.pageEnabled
                implicitWidth: parent.width
                Layout.topMargin: 20
                height: 21
                text: qsTr("Enable TLS auth")
                checked: logic.checkBoxTlsAuthChecked
                onCheckedChanged: {
                    logic.checkBoxTlsAuthChecked = checked
=======
                    onCurrentTextChanged: {
                        logic.comboBoxVpnHashText = currentText
                    }
                    enabled: !check_auto_enc.checked
>>>>>>> 4b1df16e
                }

                CheckBoxType {
                    id: check_tls
                    implicitWidth: parent.width
                    Layout.topMargin: 20
                    height: 21
                    text: qsTr("Enable TLS auth")
                    checked: logic.checkBoxTlsAuthChecked
                    onCheckedChanged: {
                        logic.checkBoxTlsAuthChecked = checked
                    }

<<<<<<< HEAD
            CheckBoxType {
                id: check_block_dns
                enabled: logic.pageEnabled
                implicitWidth: parent.width
                height: 21
                text: qsTr("Block DNS requests outside of VPN")
                checked: logic.checkBoxBlockDnsChecked
                onCheckedChanged: {
                    logic.checkBoxBlockDnsChecked = checked
=======
>>>>>>> 4b1df16e
                }

                CheckBoxType {
                    id: check_block_dns
                    implicitWidth: parent.width
                    height: 21
                    text: qsTr("Block DNS requests outside of VPN")
                    checked: logic.checkBoxBlockDnsChecked
                    onCheckedChanged: {
                        logic.checkBoxBlockDnsChecked = checked
                    }
                }

<<<<<<< HEAD
            BasicButtonType {
                id: pb_client_config
                enabled: logic.pageEnabled
                implicitWidth: parent.width
                height: 21
                text: qsTr("Additional client config commands →")
                background: Item {
                    anchors.fill: parent
                }
=======

                BasicButtonType {
                    id: pb_client_config
>>>>>>> 4b1df16e

                    implicitWidth: parent.width
                    height: 21
                    text: qsTr("Additional client config commands →")
                    background: Item {
                        anchors.fill: parent
                    }

<<<<<<< HEAD
            Rectangle {
                id: rect_client_conf
                enabled: logic.pageEnabled
                implicitWidth: root.width - 60
                height: 101
                border.width: 1
                border.color: "lightgray"
                radius: 2
                visible: pb_client_config.checked

                ScrollView {
                    anchors.fill: parent
                    TextArea {
                        id: te_client_config
=======
                    contentItem: Text {
                        anchors.fill: parent
>>>>>>> 4b1df16e
                        font.family: "Lato"
                        font.styleName: "normal"
                        font.pixelSize: 16
                        color: "#15CDCB";
                        text: pb_client_config.text
                        horizontalAlignment: Text.AlignLeft
                        verticalAlignment: Text.AlignVCenter
                    }
                    antialiasing: true
                    checkable: true
                    checked: StartPageLogic.pushButtonConnectKeyChecked
                }
<<<<<<< HEAD
            }
=======

                Rectangle {
                    id: rect_client_conf
                    implicitWidth: root.width - 60
                    height: 101
                    border.width: 1
                    border.color: "lightgray"
                    radius: 2
                    visible: pb_client_config.checked

                    ScrollView {
                        anchors.fill: parent
                        TextArea {
                            id: te_client_config
                            font.family: "Lato"
                            font.styleName: "normal"
                            font.pixelSize: 16
                            color: "#181922"
                            text: logic.textAreaAdditionalClientConfig
                            onEditingFinished: {
                                logic.textAreaAdditionalClientConfig = text
                            }
                        }
                    }

>>>>>>> 4b1df16e

                }

<<<<<<< HEAD
            BasicButtonType {
                id: pb_server_config
                enabled: logic.pageEnabled
                implicitWidth: parent.width
                height: 21
                text: qsTr("Additional server config commands →")
                background: Item {
                    anchors.fill: parent
                }
=======

                BasicButtonType {
                    id: pb_server_config
>>>>>>> 4b1df16e

                    implicitWidth: parent.width
                    height: 21
                    text: qsTr("Additional server config commands →")
                    background: Item {
                        anchors.fill: parent
                    }

<<<<<<< HEAD
            Rectangle {
                id: rect_server_conf
                enabled: logic.pageEnabled
                implicitWidth: root.width - 60
                height: 101
                border.width: 1
                border.color: "lightgray"
                radius: 2
                visible: pb_server_config.checked

                ScrollView {
                    anchors.fill: parent
                    TextArea {
                        id: te_server_config
=======
                    contentItem: Text {
                        anchors.fill: parent
>>>>>>> 4b1df16e
                        font.family: "Lato"
                        font.styleName: "normal"
                        font.pixelSize: 16
                        color: "#15CDCB";
                        text: pb_server_config.text
                        horizontalAlignment: Text.AlignLeft
                        verticalAlignment: Text.AlignVCenter
                    }
                    antialiasing: true
                    checkable: true
                    checked: StartPageLogic.pushButtonConnectKeyChecked
                }

                Rectangle {
                    id: rect_server_conf
                    implicitWidth: root.width - 60
                    height: 101
                    border.width: 1
                    border.color: "lightgray"
                    radius: 2
                    visible: pb_server_config.checked

                    ScrollView {
                        anchors.fill: parent
                        TextArea {
                            id: te_server_config
                            font.family: "Lato"
                            font.styleName: "normal"
                            font.pixelSize: 16
                            color: "#181922"
                            text: logic.textAreaAdditionalServerConfig
                            onEditingFinished: {
                                logic.textAreaAdditionalServerConfig = text
                            }
                        }
                    }


<<<<<<< HEAD
            LabelType {
                id: label_server_busy
                enabled: logic.pageEnabled
                horizontalAlignment: Text.AlignHCenter
                Layout.maximumWidth: parent.width
                Layout.fillWidth: true
                visible: logic.labelServerBusyVisible
                text: logic.labelServerBusyText
            }

            LabelType {
                id: label_proto_openvpn_info
                enabled: logic.pageEnabled
                horizontalAlignment: Text.AlignHCenter
                Layout.maximumWidth: parent.width
                Layout.fillWidth: true
                visible: logic.labelProtoOpenVpnInfoVisible
                text: logic.labelProtoOpenVpnInfoText
            }
=======
                }

                LabelType {
                    id: label_proto_openvpn_info
>>>>>>> 4b1df16e

                    height: 41
                    visible: logic.labelProtoOpenVpnInfoVisible
                    text: logic.labelProtoOpenVpnInfoText
                }

<<<<<<< HEAD
                BlueButtonType {
                    id: pb_save
                    enabled: logic.pageEnabled
                    z: 1
                    height: 40
                    text: qsTr("Save and restart VPN")
                    width: parent.width
                    visible: logic.pushButtonSaveVisible
                    onClicked: {
                        logic.onPushButtonSaveClicked()
                    }
                }

                BlueButtonType {
                    z: 1
                    anchors.fill: pb_save
                    text: qsTr("Cancel")
                    visible: logic.pushButtonCancelVisible
                    enabled: logic.pushButtonCancelVisible
                    onClicked: {
                        logic.onPushButtonCancelClicked()
                    }
                }

                ProgressBar {
                    id: progress_save
                    enabled: logic.pageEnabled
                    anchors.fill: pb_save
                    from: 0
                    to: logic.progressBarResetMaximium
                    value: logic.progressBarResetValue
                    visible: logic.progressBarResetVisible
                    background: Rectangle {
                        implicitWidth: parent.width
                        implicitHeight: parent.height
                        color: "#100A44"
                        radius: 4
=======
                Rectangle {
                    id: it_save
                    implicitWidth: parent.width
                    Layout.topMargin: 20
                    height: 40

                    BlueButtonType {
                        id: pb_save
                        z: 1
                        height: 40
                        text: qsTr("Save and restart VPN")
                        width: parent.width
                        visible: logic.pushButtonSaveVisible
                        onClicked: {
                            logic.onPushButtonProtoOpenVpnSaveClicked()
                        }
>>>>>>> 4b1df16e
                    }

                    ProgressBar {
                        id: progress_save
                        anchors.fill: pb_save
                        from: 0
                        to: logic.progressBarResetMaximium
                        value: logic.progressBarResetValue
                        visible: logic.progressBarResetVisible
                        background: Rectangle {
                            implicitWidth: parent.width
                            implicitHeight: parent.height
                            color: "#100A44"
                            radius: 4
                        }

                        contentItem: Item {
                            implicitWidth: parent.width
                            implicitHeight: parent.height
                            Rectangle {
                                width: progress_save.visualPosition * parent.width
                                height: parent.height
                                radius: 4
                                color: Qt.rgba(255, 255, 255, 0.15);
                            }
                        }
                    }

                }
                LabelType {
                    anchors.left: parent.left
                    anchors.right: parent.right
                    anchors.verticalCenter: parent.verticalCenter
                    text: logic.progressBarText
                    horizontalAlignment: Text.AlignHCenter
                    verticalAlignment: Text.AlignVCenter
                    font.family: "Lato"
                    font.styleName: "normal"
                    font.pixelSize: 16
                    color: "#D4D4D4"
                    visible: logic.progressBarTextVisible
                }
            }
<<<<<<< HEAD
=======

            ColumnLayout {
                visible: logic.isThirdPartyConfig
                TextAreaType {
                    id: ta_config

                    Layout.topMargin: 5
                    Layout.bottomMargin: 20
                    Layout.fillWidth: true
                    Layout.leftMargin: 1
                    Layout.rightMargin: 1
                    Layout.preferredHeight: fl.height - 70
                    flickableDirection: Flickable.AutoFlickIfNeeded

                    textArea.readOnly: true
                    textArea.text: logic.openVpnLastConfigText
                }
            }
>>>>>>> 4b1df16e
        }
    }
}<|MERGE_RESOLUTION|>--- conflicted
+++ resolved
@@ -15,6 +15,7 @@
         id: back
         enabled: logic.pageEnabled
     }
+
     Caption {
         id: caption
         text: qsTr("OpenVPN Settings")
@@ -34,96 +35,36 @@
 
             ColumnLayout {
                 visible: !logic.isThirdPartyConfig
-                enabled: logic.pageEnabled
-
-<<<<<<< HEAD
-            LabelType {
-                id: lb_subnet
-                enabled: logic.pageEnabled
-                height: 21
-                text: qsTr("VPN Addresses Subnet")
-            }
-            TextFieldType {
-                id: tf_subnet
-                enabled: logic.pageEnabled
-                implicitWidth: parent.width
-                height: 31
-                text: logic.lineEditSubnetText
-                onEditingFinished: {
-                    logic.lineEditSubnetText = text
-=======
+
                 LabelType {
                     id: lb_subnet
+                    enabled: logic.pageEnabled
                     height: 21
                     text: qsTr("VPN Addresses Subnet")
->>>>>>> 4b1df16e
-                }
+                }
+
                 TextFieldType {
                     id: tf_subnet
-
-<<<<<<< HEAD
-            LabelType {
-                id: lb_proto
-                enabled: logic.pageEnabled
-                Layout.topMargin: 20
-                height: 21
-                text: qsTr("Network protocol")
-            }
-            Rectangle {
-                id: rect_proto
-                enabled: logic.pageEnabled
-                implicitWidth: root.width - 60
-                height: 71
-                border.width: 1
-                border.color: "lightgray"
-                radius: 2
-                RadioButtonType {
-                    x: 10
-                    y: 40
-                    width: 171
-                    height: 19
-                    text: qsTr("TCP")
-                    enabled: logic.radioButtonTcpEnabled
-                    checked: logic.radioButtonTcpChecked
-                    onCheckedChanged: {
-                        UiLogic.radioButtonTcpChecked = checked
-                    }
-                }
-                RadioButtonType {
-                    x: 10
-                    y: 10
-                    width: 171
-                    height: 19
-                    text: qsTr("UDP")
-                    checked: logic.radioButtonUdpChecked
-                    onCheckedChanged: {
-                        logic.radioButtonUdpChecked = checked
-=======
+                    enabled: logic.pageEnabled
                     implicitWidth: parent.width
                     height: 31
                     text: logic.lineEditSubnetText
                     onEditingFinished: {
                         logic.lineEditSubnetText = text
->>>>>>> 4b1df16e
-                    }
-                }
-
-<<<<<<< HEAD
-            RowLayout {
-                enabled: logic.pageEnabled
-                Layout.topMargin: 10
-                Layout.fillWidth: true
-=======
-                //
->>>>>>> 4b1df16e
+                    }
+                }
+
                 LabelType {
                     id: lb_proto
+                    enabled: logic.pageEnabled
                     Layout.topMargin: 20
                     height: 21
                     text: qsTr("Network protocol")
                 }
+
                 Rectangle {
                     id: rect_proto
+                    enabled: logic.pageEnabled
                     implicitWidth: parent.width
                     height: 71
                     border.width: 1
@@ -155,8 +96,8 @@
                     }
                 }
 
-                //
                 RowLayout {
+                    enabled: logic.pageEnabled
                     Layout.topMargin: 10
                     Layout.fillWidth: true
                     LabelType {
@@ -178,23 +119,9 @@
                     }
                 }
 
-<<<<<<< HEAD
-            CheckBoxType {
-                id: check_auto_enc
-                enabled: logic.pageEnabled
-                implicitWidth: parent.width
-                height: 21
-                text: qsTr("Auto-negotiate encryption")
-                checked: logic.checkBoxAutoEncryptionChecked
-                onCheckedChanged: {
-                    logic.checkBoxAutoEncryptionChecked = checked
-=======
-
-
-                //
                 CheckBoxType {
                     id: check_auto_enc
-
+                    enabled: logic.pageEnabled
                     implicitWidth: parent.width
                     height: 21
                     text: qsTr("Auto-negotiate encryption")
@@ -205,49 +132,18 @@
                     onClicked: {
                         logic.checkBoxAutoEncryptionClicked()
                     }
->>>>>>> 4b1df16e
-                }
-
-                //
+                }
+
                 LabelType {
                     id: lb_cipher
+                    enabled: logic.pageEnabled
                     height: 21
                     text: qsTr("Cipher")
                 }
 
-<<<<<<< HEAD
-            LabelType {
-                id: lb_cipher
-                enabled: logic.pageEnabled
-                height: 21
-                text: qsTr("Cipher")
-            }
-
-            ComboBoxType {
-                id: cb_cipher
-                enabled: logic.pageEnabled && !check_auto_enc.checked
-                implicitWidth: parent.width
-
-                height: 31
-                model: [
-                    qsTr("AES-256-GCM"),
-                    qsTr("AES-192-GCM"),
-                    qsTr("AES-128-GCM"),
-                    qsTr("AES-256-CBC"),
-                    qsTr("AES-192-CBC"),
-                    qsTr("AES-128-CBC"),
-                    qsTr("ChaCha20-Poly1305"),
-                    qsTr("ARIA-256-CBC"),
-                    qsTr("CAMELLIA-256-CBC"),
-                    qsTr("none")
-                ]
-                currentIndex: {
-                    for (let i = 0; i < model.length; ++i) {
-                        if (logic.comboBoxVpnCipherText === model[i]) {
-                            return i
-=======
                 ComboBoxType {
                     id: cb_cipher
+                    enabled: logic.pageEnabled && !check_auto_enc.checked
                     implicitWidth: parent.width
 
                     height: 31
@@ -268,57 +164,25 @@
                             if (logic.comboBoxVpnCipherText === model[i]) {
                                 return i
                             }
->>>>>>> 4b1df16e
                         }
                         return -1
                     }
                     onCurrentTextChanged: {
                         logic.comboBoxVpnCipherText = currentText
                     }
-                    enabled: !check_auto_enc.checked
-                }
-<<<<<<< HEAD
-            }
-
-            LabelType {
-                id: lb_hash
-                enabled: logic.pageEnabled
-                height: 21
-                Layout.topMargin: 20
-                text: qsTr("Hash")
-            }
-            ComboBoxType {
-                id: cb_hash
-                enabled: logic.pageEnabled && !check_auto_enc.checked
-                height: 31
-                implicitWidth: parent.width
-                model: [
-                    qsTr("SHA512"),
-                    qsTr("SHA384"),
-                    qsTr("SHA256"),
-                    qsTr("SHA3-512"),
-                    qsTr("SHA3-384"),
-                    qsTr("SHA3-256"),
-                    qsTr("whirlpool"),
-                    qsTr("BLAKE2b512"),
-                    qsTr("BLAKE2s256"),
-                    qsTr("SHA1")
-                ]
-                currentIndex: {
-                    for (let i = 0; i < model.length; ++i) {
-                        if (logic.comboBoxVpnHashText === model[i]) {
-                            return i
-=======
-
-                //
+                }
+
                 LabelType {
                     id: lb_hash
+                    enabled: logic.pageEnabled
                     height: 21
                     Layout.topMargin: 20
                     text: qsTr("Hash")
                 }
+
                 ComboBoxType {
                     id: cb_hash
+                    enabled: logic.pageEnabled && !check_auto_enc.checked
                     height: 31
                     implicitWidth: parent.width
                     model: [
@@ -338,38 +202,17 @@
                             if (logic.comboBoxVpnHashText === model[i]) {
                                 return i
                             }
->>>>>>> 4b1df16e
                         }
                         return -1
                     }
-<<<<<<< HEAD
-                    return -1
-                }
-                onCurrentTextChanged: {
-                    logic.comboBoxVpnHashText = currentText
-                }
-            }
-
-            CheckBoxType {
-                id: check_tls
-                enabled: logic.pageEnabled
-                implicitWidth: parent.width
-                Layout.topMargin: 20
-                height: 21
-                text: qsTr("Enable TLS auth")
-                checked: logic.checkBoxTlsAuthChecked
-                onCheckedChanged: {
-                    logic.checkBoxTlsAuthChecked = checked
-=======
                     onCurrentTextChanged: {
                         logic.comboBoxVpnHashText = currentText
                     }
-                    enabled: !check_auto_enc.checked
->>>>>>> 4b1df16e
                 }
 
                 CheckBoxType {
                     id: check_tls
+                    enabled: logic.pageEnabled
                     implicitWidth: parent.width
                     Layout.topMargin: 20
                     height: 21
@@ -379,22 +222,11 @@
                         logic.checkBoxTlsAuthChecked = checked
                     }
 
-<<<<<<< HEAD
-            CheckBoxType {
-                id: check_block_dns
-                enabled: logic.pageEnabled
-                implicitWidth: parent.width
-                height: 21
-                text: qsTr("Block DNS requests outside of VPN")
-                checked: logic.checkBoxBlockDnsChecked
-                onCheckedChanged: {
-                    logic.checkBoxBlockDnsChecked = checked
-=======
->>>>>>> 4b1df16e
                 }
 
                 CheckBoxType {
                     id: check_block_dns
+                    enabled: logic.pageEnabled
                     implicitWidth: parent.width
                     height: 21
                     text: qsTr("Block DNS requests outside of VPN")
@@ -404,22 +236,9 @@
                     }
                 }
 
-<<<<<<< HEAD
-            BasicButtonType {
-                id: pb_client_config
-                enabled: logic.pageEnabled
-                implicitWidth: parent.width
-                height: 21
-                text: qsTr("Additional client config commands →")
-                background: Item {
-                    anchors.fill: parent
-                }
-=======
-
                 BasicButtonType {
                     id: pb_client_config
->>>>>>> 4b1df16e
-
+                    enabled: logic.pageEnabled
                     implicitWidth: parent.width
                     height: 21
                     text: qsTr("Additional client config commands →")
@@ -427,25 +246,8 @@
                         anchors.fill: parent
                     }
 
-<<<<<<< HEAD
-            Rectangle {
-                id: rect_client_conf
-                enabled: logic.pageEnabled
-                implicitWidth: root.width - 60
-                height: 101
-                border.width: 1
-                border.color: "lightgray"
-                radius: 2
-                visible: pb_client_config.checked
-
-                ScrollView {
-                    anchors.fill: parent
-                    TextArea {
-                        id: te_client_config
-=======
                     contentItem: Text {
                         anchors.fill: parent
->>>>>>> 4b1df16e
                         font.family: "Lato"
                         font.styleName: "normal"
                         font.pixelSize: 16
@@ -458,12 +260,10 @@
                     checkable: true
                     checked: StartPageLogic.pushButtonConnectKeyChecked
                 }
-<<<<<<< HEAD
-            }
-=======
 
                 Rectangle {
                     id: rect_client_conf
+                    enabled: logic.pageEnabled
                     implicitWidth: root.width - 60
                     height: 101
                     border.width: 1
@@ -486,26 +286,12 @@
                         }
                     }
 
->>>>>>> 4b1df16e
-
-                }
-
-<<<<<<< HEAD
-            BasicButtonType {
-                id: pb_server_config
-                enabled: logic.pageEnabled
-                implicitWidth: parent.width
-                height: 21
-                text: qsTr("Additional server config commands →")
-                background: Item {
-                    anchors.fill: parent
-                }
-=======
+
+                }
 
                 BasicButtonType {
                     id: pb_server_config
->>>>>>> 4b1df16e
-
+                    enabled: logic.pageEnabled
                     implicitWidth: parent.width
                     height: 21
                     text: qsTr("Additional server config commands →")
@@ -513,25 +299,8 @@
                         anchors.fill: parent
                     }
 
-<<<<<<< HEAD
-            Rectangle {
-                id: rect_server_conf
-                enabled: logic.pageEnabled
-                implicitWidth: root.width - 60
-                height: 101
-                border.width: 1
-                border.color: "lightgray"
-                radius: 2
-                visible: pb_server_config.checked
-
-                ScrollView {
-                    anchors.fill: parent
-                    TextArea {
-                        id: te_server_config
-=======
                     contentItem: Text {
                         anchors.fill: parent
->>>>>>> 4b1df16e
                         font.family: "Lato"
                         font.styleName: "normal"
                         font.pixelSize: 16
@@ -547,6 +316,7 @@
 
                 Rectangle {
                     id: rect_server_conf
+                    enabled: logic.pageEnabled
                     implicitWidth: root.width - 60
                     height: 101
                     border.width: 1
@@ -570,77 +340,29 @@
                     }
 
 
-<<<<<<< HEAD
-            LabelType {
-                id: label_server_busy
-                enabled: logic.pageEnabled
-                horizontalAlignment: Text.AlignHCenter
-                Layout.maximumWidth: parent.width
-                Layout.fillWidth: true
-                visible: logic.labelServerBusyVisible
-                text: logic.labelServerBusyText
-            }
-
-            LabelType {
-                id: label_proto_openvpn_info
-                enabled: logic.pageEnabled
-                horizontalAlignment: Text.AlignHCenter
-                Layout.maximumWidth: parent.width
-                Layout.fillWidth: true
-                visible: logic.labelProtoOpenVpnInfoVisible
-                text: logic.labelProtoOpenVpnInfoText
-            }
-=======
+                }
+
+                LabelType {
+                    id: label_server_busy
+                    enabled: logic.pageEnabled
+                    horizontalAlignment: Text.AlignHCenter
+                    Layout.maximumWidth: parent.width
+                    Layout.fillWidth: true
+                    visible: logic.labelServerBusyVisible
+                    text: logic.labelServerBusyText
                 }
 
                 LabelType {
                     id: label_proto_openvpn_info
->>>>>>> 4b1df16e
-
+                    enabled: logic.pageEnabled
+                    horizontalAlignment: Text.AlignHCenter
+                    Layout.maximumWidth: parent.width
+                    Layout.fillWidth: true
                     height: 41
                     visible: logic.labelProtoOpenVpnInfoVisible
                     text: logic.labelProtoOpenVpnInfoText
                 }
 
-<<<<<<< HEAD
-                BlueButtonType {
-                    id: pb_save
-                    enabled: logic.pageEnabled
-                    z: 1
-                    height: 40
-                    text: qsTr("Save and restart VPN")
-                    width: parent.width
-                    visible: logic.pushButtonSaveVisible
-                    onClicked: {
-                        logic.onPushButtonSaveClicked()
-                    }
-                }
-
-                BlueButtonType {
-                    z: 1
-                    anchors.fill: pb_save
-                    text: qsTr("Cancel")
-                    visible: logic.pushButtonCancelVisible
-                    enabled: logic.pushButtonCancelVisible
-                    onClicked: {
-                        logic.onPushButtonCancelClicked()
-                    }
-                }
-
-                ProgressBar {
-                    id: progress_save
-                    enabled: logic.pageEnabled
-                    anchors.fill: pb_save
-                    from: 0
-                    to: logic.progressBarResetMaximium
-                    value: logic.progressBarResetValue
-                    visible: logic.progressBarResetVisible
-                    background: Rectangle {
-                        implicitWidth: parent.width
-                        implicitHeight: parent.height
-                        color: "#100A44"
-                        radius: 4
-=======
                 Rectangle {
                     id: it_save
                     implicitWidth: parent.width
@@ -649,15 +371,26 @@
 
                     BlueButtonType {
                         id: pb_save
+                        enabled: logic.pageEnabled
                         z: 1
                         height: 40
                         text: qsTr("Save and restart VPN")
                         width: parent.width
                         visible: logic.pushButtonSaveVisible
                         onClicked: {
-                            logic.onPushButtonProtoOpenVpnSaveClicked()
-                        }
->>>>>>> 4b1df16e
+                            logic.onPushButtonSaveClicked()
+                        }
+                    }
+
+                    BlueButtonType {
+                        z: 1
+                        anchors.fill: pb_save
+                        text: qsTr("Cancel")
+                        visible: logic.pushButtonCancelVisible
+                        enabled: logic.pushButtonCancelVisible
+                        onClicked: {
+                            logic.onPushButtonCancelClicked()
+                        }
                     }
 
                     ProgressBar {
@@ -686,23 +419,22 @@
                         }
                     }
 
-                }
-                LabelType {
-                    anchors.left: parent.left
-                    anchors.right: parent.right
-                    anchors.verticalCenter: parent.verticalCenter
-                    text: logic.progressBarText
-                    horizontalAlignment: Text.AlignHCenter
-                    verticalAlignment: Text.AlignVCenter
-                    font.family: "Lato"
-                    font.styleName: "normal"
-                    font.pixelSize: 16
-                    color: "#D4D4D4"
-                    visible: logic.progressBarTextVisible
-                }
+                    LabelType {
+                        anchors.left: parent.left
+                        anchors.right: parent.right
+                        anchors.verticalCenter: parent.verticalCenter
+                        text: logic.progressBarText
+                        horizontalAlignment: Text.AlignHCenter
+                        verticalAlignment: Text.AlignVCenter
+                        font.family: "Lato"
+                        font.styleName: "normal"
+                        font.pixelSize: 16
+                        color: "#D4D4D4"
+                        visible: logic.progressBarTextVisible
+                    }
+                }
+
             }
-<<<<<<< HEAD
-=======
 
             ColumnLayout {
                 visible: logic.isThirdPartyConfig
@@ -721,7 +453,6 @@
                     textArea.text: logic.openVpnLastConfigText
                 }
             }
->>>>>>> 4b1df16e
         }
     }
 }