--- conflicted
+++ resolved
@@ -1,11 +1,6 @@
-<<<<<<< HEAD
 import QtQuick
 import QtQuick.Controls
-=======
-import QtQuick 2.12
-import QtQuick.Controls 2.12
-import QtQuick.Layouts 1.15
->>>>>>> 3259e6f0
+import QtQuick.Layouts
 import PageEnum 1.0
 import "./"
 import "../Controls"
