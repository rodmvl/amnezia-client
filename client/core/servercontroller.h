#ifndef SERVERCONTROLLER_H
#define SERVERCONTROLLER_H

#include <QJsonObject>
#include <QObject>

#include "defs.h"
#include "containers/containers_defs.h"
#include "sshclient.h"

class Settings;
class VpnConfigurator;

using namespace amnezia;

class ServerController : public QObject
{
    Q_OBJECT
public:
    ServerController(std::shared_ptr<Settings> settings, QObject *parent = nullptr);
    ~ServerController();

    typedef QList<QPair<QString, QString>> Vars;

    ErrorCode removeAllContainers(const ServerCredentials &credentials);
    ErrorCode removeContainer(const ServerCredentials &credentials, DockerContainer container);
    ErrorCode setupContainer(const ServerCredentials &credentials, DockerContainer container,
                             QJsonObject &config, bool isUpdate = false);
    ErrorCode updateContainer(const ServerCredentials &credentials, DockerContainer container,
                              const QJsonObject &oldConfig, QJsonObject &newConfig);
    ErrorCode getAlreadyInstalledContainers(const ServerCredentials &credentials, QMap<DockerContainer, QJsonObject> &installedContainers);

    // create initial config - generate passwords, etc
    QJsonObject createContainerInitialConfig(DockerContainer container, int port, TransportProto tp);

    ErrorCode uploadTextFileToContainer(DockerContainer container, const ServerCredentials &credentials,
                                        const QString &file, const QString &path,
                                        libssh::SftpOverwriteMode overwriteMode = libssh::SftpOverwriteMode::SftpOverwriteExisting);

    QByteArray getTextFileFromContainer(DockerContainer container, const ServerCredentials &credentials,
                                        const QString &path, ErrorCode *errorCode = nullptr);

    QString replaceVars(const QString &script, const Vars &vars);
    Vars genVarsForScript(const ServerCredentials &credentials, DockerContainer container = DockerContainer::None, const QJsonObject &config = QJsonObject());

    ErrorCode runScript(const ServerCredentials &credentials, QString script,
        const std::function<ErrorCode (const QString &, libssh::Client &)> &cbReadStdOut = nullptr,
        const std::function<ErrorCode (const QString &, libssh::Client &)> &cbReadStdErr = nullptr);

    ErrorCode runContainerScript(const ServerCredentials &credentials, DockerContainer container, QString script,
        const std::function<ErrorCode (const QString &, libssh::Client &)> &cbReadStdOut = nullptr,
        const std::function<ErrorCode (const QString &, libssh::Client &)> &cbReadStdErr = nullptr);

    QString checkSshConnection(const ServerCredentials &credentials, ErrorCode *errorCode = nullptr);

    void setCancelInstallation(const bool cancel);
<<<<<<< HEAD
    ErrorCode getAlreadyInstalledContainers(const ServerCredentials &credentials, QMap<DockerContainer, QJsonObject> &installedContainers);
	ErrorCode startupContainerWorker(const ServerCredentials &credentials, DockerContainer container, const QJsonObject &config = QJsonObject());

private:
=======
>>>>>>> 2ca85c78

    ErrorCode getDecryptedPrivateKey(const ServerCredentials &credentials, QString &decryptedPrivateKey, const std::function<QString()> &callback);
private:
    ErrorCode installDockerWorker(const ServerCredentials &credentials, DockerContainer container);
    ErrorCode prepareHostWorker(const ServerCredentials &credentials, DockerContainer container, const QJsonObject &config = QJsonObject());
    ErrorCode buildContainerWorker(const ServerCredentials &credentials, DockerContainer container, const QJsonObject &config = QJsonObject());
    ErrorCode runContainerWorker(const ServerCredentials &credentials, DockerContainer container, QJsonObject &config);
    ErrorCode configureContainerWorker(const ServerCredentials &credentials, DockerContainer container, QJsonObject &config);
<<<<<<< HEAD
=======
    ErrorCode startupContainerWorker(const ServerCredentials &credentials, DockerContainer container, const QJsonObject &config = QJsonObject());

>>>>>>> 2ca85c78
    ErrorCode isServerPortBusy(const ServerCredentials &credentials, DockerContainer container, const QJsonObject &config);
    bool isReinstallContainerRequred(DockerContainer container, const QJsonObject &oldConfig, const QJsonObject &newConfig);

    ErrorCode uploadFileToHost(const ServerCredentials &credentials, const QByteArray &data,
                               const QString &remotePath, libssh::SftpOverwriteMode overwriteMode = libssh::SftpOverwriteMode::SftpOverwriteExisting);

    ErrorCode setupServerFirewall(const ServerCredentials &credentials);

    std::shared_ptr<Settings> m_settings;
    std::shared_ptr<VpnConfigurator> m_configurator;

    bool m_cancelInstallation = false;
    libssh::Client m_sshClient;
signals:
    void serverIsBusy(const bool isBusy);
};

#endif // SERVERCONTROLLER_H<|MERGE_RESOLUTION|>--- conflicted
+++ resolved
@@ -32,11 +32,11 @@
 
     // create initial config - generate passwords, etc
     QJsonObject createContainerInitialConfig(DockerContainer container, int port, TransportProto tp);
+    ErrorCode startupContainerWorker(const ServerCredentials &credentials, DockerContainer container, const QJsonObject &config = QJsonObject());
 
     ErrorCode uploadTextFileToContainer(DockerContainer container, const ServerCredentials &credentials,
                                         const QString &file, const QString &path,
                                         libssh::SftpOverwriteMode overwriteMode = libssh::SftpOverwriteMode::SftpOverwriteExisting);
-
     QByteArray getTextFileFromContainer(DockerContainer container, const ServerCredentials &credentials,
                                         const QString &path, ErrorCode *errorCode = nullptr);
 
@@ -54,13 +54,6 @@
     QString checkSshConnection(const ServerCredentials &credentials, ErrorCode *errorCode = nullptr);
 
     void setCancelInstallation(const bool cancel);
-<<<<<<< HEAD
-    ErrorCode getAlreadyInstalledContainers(const ServerCredentials &credentials, QMap<DockerContainer, QJsonObject> &installedContainers);
-	ErrorCode startupContainerWorker(const ServerCredentials &credentials, DockerContainer container, const QJsonObject &config = QJsonObject());
-
-private:
-=======
->>>>>>> 2ca85c78
 
     ErrorCode getDecryptedPrivateKey(const ServerCredentials &credentials, QString &decryptedPrivateKey, const std::function<QString()> &callback);
 private:
@@ -69,11 +62,7 @@
     ErrorCode buildContainerWorker(const ServerCredentials &credentials, DockerContainer container, const QJsonObject &config = QJsonObject());
     ErrorCode runContainerWorker(const ServerCredentials &credentials, DockerContainer container, QJsonObject &config);
     ErrorCode configureContainerWorker(const ServerCredentials &credentials, DockerContainer container, QJsonObject &config);
-<<<<<<< HEAD
-=======
-    ErrorCode startupContainerWorker(const ServerCredentials &credentials, DockerContainer container, const QJsonObject &config = QJsonObject());
 
->>>>>>> 2ca85c78
     ErrorCode isServerPortBusy(const ServerCredentials &credentials, DockerContainer container, const QJsonObject &config);
     bool isReinstallContainerRequred(DockerContainer container, const QJsonObject &oldConfig, const QJsonObject &newConfig);
 
