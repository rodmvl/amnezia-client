--- conflicted
+++ resolved
@@ -210,7 +210,8 @@
     localFile.write(data);
     localFile.close();
 
-    error = m_sshClient.sftpFileCopy(overwriteMode, localFile.fileName().toStdString(), remotePath.toStdString(), "non_desc");
+    error = m_sshClient.sftpFileCopy(overwriteMode, localFile.fileName().toStdString(), remotePath.toStdString(),
+                                     "non_desc");
     if (error != ErrorCode::NoError) {
         return error;
     }
@@ -236,7 +237,8 @@
     ErrorCode e = ErrorCode::NoError;
 
     e = isUserInSudo(credentials, container);
-    if (e) return e;
+    if (e)
+        return e;
 
     e = isServerDpkgBusy(credentials, container);
     if (e)
@@ -249,12 +251,14 @@
 
     if (!isUpdate) {
         e = isServerPortBusy(credentials, container, config);
-        if (e) return e;
+        if (e)
+            return e;
     }
 
     if (!isUpdate) {
         e = isServerPortBusy(credentials, container, config);
-        if (e) return e;
+        if (e)
+            return e;
     }
 
     e = prepareHostWorker(credentials, container, config);
@@ -360,8 +364,10 @@
                       cbReadStdOut, cbReadStdErr);
 
     qDebug().noquote() << "ServerController::installDockerWorker" << stdOut;
-    if (stdOut.contains("lock")) return ErrorCode::ServerPacketManagerError;
-    if (stdOut.contains("command not found")) return ErrorCode::ServerDockerFailedError;
+    if (stdOut.contains("lock"))
+        return ErrorCode::ServerPacketManagerError;
+    if (stdOut.contains("command not found"))
+        return ErrorCode::ServerDockerFailedError;
 
     return error;
 }
@@ -730,24 +736,19 @@
             stdOut.clear();
             runScript(credentials,
                       replaceVars(amnezia::scriptData(SharedScriptType::check_server_is_busy),
-<<<<<<< HEAD
                                   genVarsForScript(credentials)),
                       cbReadStdOut, cbReadStdErr);
-            if (!stdOut.isEmpty() || stdOut.contains("Unable to acquire the dpkg frontend lock")) {
-=======
-                                  genVarsForScript(credentials)), cbReadStdOut, cbReadStdErr);
 
             // if 'fuser' is not installed, skip check
-            if (stdOut.contains("Not installed")) return ErrorCode::NoError;
+            if (stdOut.contains("Not installed"))
+                return ErrorCode::NoError;
 
             if (stdOut.isEmpty()) {
                 return ErrorCode::NoError;
-            }
-            else {
-                #ifdef MZ_DEBUG
+            } else {
+#ifdef MZ_DEBUG
                 qDebug().noquote() << stdOut;
-                #endif
->>>>>>> ba3ef98d
+#endif
                 emit serverIsBusy(true);
                 QThread::msleep(5000);
             }
