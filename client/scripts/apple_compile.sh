--- conflicted
+++ resolved
@@ -249,12 +249,6 @@
     sed -i '' '/<string>Original<\/string>/d' AmneziaVPN.xcodeproj/project.xcworkspace/xcshareddata/WorkspaceSettings.xcsettings
   fi
 
-<<<<<<< HEAD
-print Y "Opening in XCode..."
-open AmneziaVPN.xcodeproj
-print G "All done!"
-=======
 print G "All done!"
 print Y "Opening project in Xcode..."
-open AmneziaVPN.xcodeproj
->>>>>>> 7345f464
+open AmneziaVPN.xcodeproj