#include "fileUtilites.h"
#include "platforms/ios/MobileUtils.h"

#include <QDesktopServices>
#include <QStandardPaths>

#ifdef Q_OS_ANDROID
    #include "platforms/android/android_controller.h"
#endif

#ifdef Q_OS_IOS
    #include "platforms/ios/MobileUtils.h"
    #include <CoreFoundation/CoreFoundation.h>
#endif

void FileUtilites::saveFile(QString fileName, const QString &data)
{
<<<<<<< HEAD
#if defined Q_OS_ANDROID
    AndroidController::instance()->shareConfig(data, fileName);
    return;
#endif

#ifdef Q_OS_IOS
    QFile file(fileName);
#else
    QUrl fileUrl = QUrl(fileName);
    QFile file(fileUrl.toLocalFile());
=======

#ifdef Q_OS_IOS
    QUrl fileUrl = QDir::tempPath() + "/" + fileName;
#else
    QString docDir = QStandardPaths::writableLocation(QStandardPaths::DocumentsLocation);
    QUrl fileUrl = QFileDialog::getSaveFileUrl(nullptr, caption, QUrl::fromLocalFile(docDir + "/" + fileName),
                                               "*" + fileExtension);
#endif
    
    if (fileUrl.isEmpty())
        return;
    if (!fileUrl.toString().endsWith(fileExtension)) {
        fileUrl = QUrl(fileUrl.toString() + fileExtension);
    }
    if (fileUrl.isEmpty())
        return;

#ifdef Q_OS_IOS
    QFile save(fileUrl.toString());
#else
    QFile save(fileUrl.toLocalFile());
>>>>>>> 1c1a8269
#endif

    // todo check if save successful
    file.open(QIODevice::WriteOnly);
    file.write(data.toUtf8());
    file.close();

#ifdef Q_OS_IOS
    QStringList filesToSend;
    filesToSend.append(fileName);
    MobileUtils::shareText(filesToSend);
    return;
#endif

#ifdef Q_OS_IOS
    QStringList filesToSend;
    filesToSend.append(fileUrl.toString());
    MobileUtils::shareText(filesToSend);
    return;
#endif

    QFileInfo fi(fileUrl.toLocalFile());
    QDesktopServices::openUrl(fi.absoluteDir().absolutePath());
}

QString FileUtilites::getFileName(QString fileName)
{
#ifdef Q_OS_IOS
    CFURLRef url = CFURLCreateWithFileSystemPath(
            kCFAllocatorDefault,
            CFStringCreateWithCharacters(0, reinterpret_cast<const UniChar *>(fileName.unicode()), fileName.length()),
            kCFURLPOSIXPathStyle, 0);

    if (!CFURLStartAccessingSecurityScopedResource(url)) {
        qDebug() << "Could not access path " << QUrl::fromLocalFile(fileName).toString();
    }

    return fileName;
#endif

#ifdef Q_OS_ANDROID
    // patch for files containing spaces etc
    const QString sep { "raw%3A%2F" };
    if (fileName.startsWith("content://") && fileName.contains(sep)) {
        QString contentUrl = fileName.split(sep).at(0);
        QString rawUrl = fileName.split(sep).at(1);
        rawUrl.replace(" ", "%20");
        fileName = contentUrl + sep + rawUrl;
    }

    return fileName;
#endif

    return QUrl(FileUtilites::getFileName(fileName)).toLocalFile();
}<|MERGE_RESOLUTION|>--- conflicted
+++ resolved
@@ -15,7 +15,6 @@
 
 void FileUtilites::saveFile(QString fileName, const QString &data)
 {
-<<<<<<< HEAD
 #if defined Q_OS_ANDROID
     AndroidController::instance()->shareConfig(data, fileName);
     return;
@@ -26,29 +25,6 @@
 #else
     QUrl fileUrl = QUrl(fileName);
     QFile file(fileUrl.toLocalFile());
-=======
-
-#ifdef Q_OS_IOS
-    QUrl fileUrl = QDir::tempPath() + "/" + fileName;
-#else
-    QString docDir = QStandardPaths::writableLocation(QStandardPaths::DocumentsLocation);
-    QUrl fileUrl = QFileDialog::getSaveFileUrl(nullptr, caption, QUrl::fromLocalFile(docDir + "/" + fileName),
-                                               "*" + fileExtension);
-#endif
-    
-    if (fileUrl.isEmpty())
-        return;
-    if (!fileUrl.toString().endsWith(fileExtension)) {
-        fileUrl = QUrl(fileUrl.toString() + fileExtension);
-    }
-    if (fileUrl.isEmpty())
-        return;
-
-#ifdef Q_OS_IOS
-    QFile save(fileUrl.toString());
-#else
-    QFile save(fileUrl.toLocalFile());
->>>>>>> 1c1a8269
 #endif
 
     // todo check if save successful
