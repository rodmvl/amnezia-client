--- conflicted
+++ resolved
@@ -2463,11 +2463,7 @@
         <translation>OpenVPN over Cloak - OpenVPN с маскировкой VPN под web-трафик и защитой от обнаружения active-probbing. Подходит для регионов с самым высоким уровнем цензуры.</translation>
     </message>
     <message>
-<<<<<<< HEAD
         <location filename="../containers/containers_defs.cpp" line="108"/>
-=======
-        <location filename="../containers/containers_defs.cpp" line="109"/>
->>>>>>> b78bf397
         <source>WireGuard - New popular VPN protocol with high performance, high speed and low power consumption. Recommended for regions with low levels of censorship.</source>
         <translation>WireGuard - Популярный VPN-протокол с высокой производительностью, высокой скоростью и низким энергопотреблением. Для регионов с низким уровнем цензуры.</translation>
     </message>
