--- conflicted
+++ resolved
@@ -139,11 +139,7 @@
 <context>
     <name>ImportController</name>
     <message>
-<<<<<<< HEAD
-        <location filename="../ui/controllers/importController.cpp" line="436"/>
-=======
         <location filename="../ui/controllers/importController.cpp" line="427"/>
->>>>>>> 97090888
         <source>Scanned %1 of %2.</source>
         <translation>Отсканировано %1 из%2.</translation>
     </message>
@@ -2524,11 +2520,6 @@
         <location filename="../containers/containers_defs.cpp" line="111"/>
         <source>AmneziaWG - Special protocol from Amnezia, based on WireGuard. It&apos;s fast like WireGuard, but very resistant to blockages. Recommended for regions with high levels of censorship.</source>
         <translation>AmneziaWG - Специальный протокол от Amnezia, основанный на протоколе WireGuard. Он такой же быстрый, как WireGuard, но очень устойчив к блокировкам. Рекомендуется для регионов с высоким уровнем цензуры.</translation>
-    </message>
-    <message>
-        <location filename="../containers/containers_defs.cpp" line="112"/>
-        <source>AmneziaWG - Special protocol from Amnezia, based on WireGuard. It&apos;s fast like WireGuard, but very resistant to blockages. Recommended for regions with high levels of censorship.</source>
-        <translation type="unfinished"></translation>
     </message>
     <message>
         <location filename="../containers/containers_defs.cpp" line="115"/>
@@ -2751,16 +2742,6 @@
         <source>&amp;Randomize colors</source>
         <translation type="unfinished"></translation>
     </message>
-    <message>
-        <location filename="../3rd/wireguard-tools/contrib/highlighter/gui/highlight.cpp" line="39"/>
-        <source>WireGuard Configuration Highlighter</source>
-        <translation type="unfinished"></translation>
-    </message>
-    <message>
-        <location filename="../3rd/wireguard-tools/contrib/highlighter/gui/highlight.cpp" line="82"/>
-        <source>&amp;Randomize colors</source>
-        <translation type="unfinished"></translation>
-    </message>
 </context>
 <context>
     <name>SelectLanguageDrawer</name>
@@ -2928,7 +2909,7 @@
 <context>
     <name>VpnConnection</name>
     <message>
-        <location filename="../vpnconnection.cpp" line="422"/>
+        <location filename="../vpnconnection.cpp" line="406"/>
         <source>Mbps</source>
         <translation>Mbps</translation>
     </message>
