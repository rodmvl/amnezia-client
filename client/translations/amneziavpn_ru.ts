<?xml version="1.0" encoding="utf-8"?>
<!DOCTYPE TS>
<TS version="2.1" language="ru_RU">
<context>
    <name>AmneziaApplication</name>
    <message>
<<<<<<< HEAD
=======
        <location filename="../amnezia_application.cpp" line="304"/>
>>>>>>> cd8fc007
        <source>Split tunneling for WireGuard is not implemented, the option was disabled</source>
        <translation type="vanished">Раздельное туннелирование для &quot;Wireguard&quot; не реализовано,опция отключена</translation>
    </message>
    <message>
        <location filename="../amnezia_application.cpp" line="303"/>
        <source>Split tunneling for %1 is not implemented, the option was disabled</source>
        <translation>Раздельное туннелирование для %1 не реализовано, опция отключена</translation>
    </message>
</context>
<context>
    <name>AndroidController</name>
    <message>
        <location filename="../platforms/android/android_controller.cpp" line="236"/>
        <source>AmneziaVPN</source>
        <translation>AmneziaVPN</translation>
    </message>
    <message>
        <location filename="../platforms/android/android_controller.cpp" line="239"/>
        <source>VPN Connected</source>
        <extracomment>Refers to the app - which is currently running the background and waiting</extracomment>
        <translation>VPN Подключен</translation>
    </message>
</context>
<context>
    <name>ConnectionController</name>
    <message>
        <location filename="../ui/controllers/connectionController.cpp" line="38"/>
        <source>VPN Protocols is not installed.
 Please install VPN container at first</source>
        <translation>VPN протоколы не установлены.
 Пожалуйста, установите протокол</translation>
    </message>
    <message>
        <location filename="../ui/controllers/connectionController.cpp" line="61"/>
        <source>Connection...</source>
        <translation>Подключение...</translation>
    </message>
    <message>
        <location filename="../ui/controllers/connectionController.cpp" line="66"/>
        <source>Connected</source>
        <translation>Подключено</translation>
    </message>
    <message>
        <location filename="../ui/controllers/connectionController.cpp" line="111"/>
        <source>Settings updated successfully, Reconnnection...</source>
        <translation>Настройки успешно обновлены. Подключение...</translation>
    </message>
    <message>
        <location filename="../ui/controllers/connectionController.cpp" line="75"/>
        <source>Reconnection...</source>
        <translation>Переподключение...</translation>
    </message>
    <message>
        <location filename="../ui/controllers/connectionController.h" line="58"/>
        <location filename="../ui/controllers/connectionController.cpp" line="80"/>
        <location filename="../ui/controllers/connectionController.cpp" line="94"/>
        <location filename="../ui/controllers/connectionController.cpp" line="100"/>
        <source>Connect</source>
        <translation>Подключиться</translation>
    </message>
    <message>
        <location filename="../ui/controllers/connectionController.cpp" line="85"/>
        <source>Disconnection...</source>
        <translation>Отключение...</translation>
    </message>
</context>
<context>
    <name>ConnectionTypeSelectionDrawer</name>
    <message>
        <location filename="../ui/qml/Components/ConnectionTypeSelectionDrawer.qml" line="30"/>
        <source>Add new connection</source>
        <translation>Добавить новое соединение</translation>
    </message>
    <message>
        <location filename="../ui/qml/Components/ConnectionTypeSelectionDrawer.qml" line="38"/>
        <source>Configure your server</source>
        <translation>Настроить ваш сервер</translation>
    </message>
    <message>
        <location filename="../ui/qml/Components/ConnectionTypeSelectionDrawer.qml" line="52"/>
        <source>Open config file, key or QR code</source>
        <translation>Открыть файл конфига, ключ или QR код</translation>
    </message>
</context>
<context>
    <name>ContextMenuType</name>
    <message>
        <location filename="../ui/qml/Controls2/ContextMenuType.qml" line="9"/>
        <source>C&amp;ut</source>
        <translation>&amp;Вырезать</translation>
    </message>
    <message>
        <location filename="../ui/qml/Controls2/ContextMenuType.qml" line="15"/>
        <source>&amp;Copy</source>
        <translation>&amp;Копировать</translation>
    </message>
    <message>
        <location filename="../ui/qml/Controls2/ContextMenuType.qml" line="21"/>
        <source>&amp;Paste</source>
        <translation>&amp;Вставить</translation>
    </message>
    <message>
        <location filename="../ui/qml/Controls2/ContextMenuType.qml" line="28"/>
        <source>&amp;SelectAll</source>
        <translation>&amp;ВыбратьВсе</translation>
    </message>
</context>
<context>
    <name>ExportController</name>
    <message>
        <location filename="../ui/controllers/exportController.cpp" line="34"/>
        <source>Access error!</source>
        <translation>Ошибка доступа!</translation>
    </message>
</context>
<context>
    <name>HomeContainersListView</name>
    <message>
        <location filename="../ui/qml/Components/HomeContainersListView.qml" line="58"/>
        <source>Unable change protocol while there is an active connection</source>
        <translation>Невозможно изменить протокол при активном соединении</translation>
    </message>
    <message>
        <location filename="../ui/qml/Components/HomeContainersListView.qml" line="69"/>
        <source>The selected protocol is not supported on the current platform</source>
        <translation>Выбранный протокол не поддерживается на данном устройстве</translation>
    </message>
    <message>
        <source>Reconnect via VPN Procotol: </source>
        <translation type="vanished">Переподключение через VPN протокол: </translation>
    </message>
</context>
<context>
    <name>ImportController</name>
    <message>
        <location filename="../ui/controllers/importController.cpp" line="427"/>
        <source>Scanned %1 of %2.</source>
        <translation>Отсканировано %1 из%2.</translation>
    </message>
</context>
<context>
    <name>InstallController</name>
    <message>
        <location filename="../ui/controllers/installController.cpp" line="143"/>
        <location filename="../ui/controllers/installController.cpp" line="193"/>
        <source>%1 installed successfully. </source>
        <translation>%1 успешно установлен. </translation>
    </message>
    <message>
        <location filename="../ui/controllers/installController.cpp" line="145"/>
        <location filename="../ui/controllers/installController.cpp" line="195"/>
        <source>%1 is already installed on the server. </source>
        <translation>%1 уже установлен на сервер. </translation>
    </message>
    <message>
        <location filename="../ui/controllers/installController.cpp" line="148"/>
        <source>
Added containers that were already installed on the server</source>
        <translation>
В приложение добавлены обнаруженные на сервере протоклы и сервисы</translation>
    </message>
    <message>
        <location filename="../ui/controllers/installController.cpp" line="214"/>
        <source>
Already installed containers were found on the server. All installed containers have been added to the application</source>
        <translation>
На сервере обнаружены установленные протоколы и сервисы, все они добавлены в приложение</translation>
    </message>
    <message>
        <location filename="../ui/controllers/installController.cpp" line="295"/>
        <source>Settings updated successfully</source>
        <translation>Настройки успешно обновлены</translation>
    </message>
    <message>
        <location filename="../ui/controllers/installController.cpp" line="310"/>
        <source>Server &apos;%1&apos; was removed</source>
        <translation>Сервер &apos;%1&apos; был удален</translation>
    </message>
    <message>
        <location filename="../ui/controllers/installController.cpp" line="320"/>
        <source>All containers from server &apos;%1&apos; have been removed</source>
        <translation>Все протоклы и сервисы были удалены с сервера &apos;%1&apos;</translation>
    </message>
    <message>
        <location filename="../ui/controllers/installController.cpp" line="337"/>
        <source>%1 has been removed from the server &apos;%2&apos;</source>
        <translation>%1 был удален с сервера &apos;%2&apos;</translation>
    </message>
    <message>
        <location filename="../ui/controllers/installController.cpp" line="483"/>
        <source>Please login as the user</source>
        <translation>Пожалуйста, войдите в систему от имени пользователя</translation>
    </message>
    <message>
        <location filename="../ui/controllers/installController.cpp" line="511"/>
        <source>Server added successfully</source>
        <translation>Сервер успешно добавлен</translation>
    </message>
</context>
<context>
    <name>KeyChainClass</name>
    <message>
        <location filename="../3rd/qtkeychain/TestAppExample/keychainclass.cpp" line="22"/>
        <source>Read key failed: %1</source>
        <translation>Не удалось считать ключ: %1</translation>
    </message>
    <message>
        <location filename="../3rd/qtkeychain/TestAppExample/keychainclass.cpp" line="37"/>
        <source>Write key failed: %1</source>
        <translation>Не удалось записать ключ: %1</translation>
    </message>
    <message>
        <location filename="../3rd/qtkeychain/TestAppExample/keychainclass.cpp" line="54"/>
        <source>Delete key failed: %1</source>
        <translation>Не удалось удалить ключ: %1</translation>
    </message>
</context>
<context>
    <name>NotificationHandler</name>
    <message>
        <location filename="../ui/notificationhandler.cpp" line="68"/>
        <location filename="../ui/notificationhandler.cpp" line="75"/>
        <source>AmneziaVPN</source>
        <translation>AmneziaVPN</translation>
    </message>
    <message>
        <location filename="../ui/notificationhandler.cpp" line="69"/>
        <source>VPN Connected</source>
        <translation>VPN Подключен</translation>
    </message>
    <message>
        <location filename="../ui/notificationhandler.cpp" line="76"/>
        <source>VPN Disconnected</source>
        <translation>VPN Выключен</translation>
    </message>
    <message>
        <location filename="../ui/notificationhandler.cpp" line="99"/>
        <source>AmneziaVPN notification</source>
        <translation>Уведомление AmneziaVPN</translation>
    </message>
    <message>
        <location filename="../ui/notificationhandler.cpp" line="100"/>
        <source>Unsecured network detected: </source>
        <translation>Обнаружена незащищенная сеть: </translation>
    </message>
</context>
<context>
    <name>PageDeinstalling</name>
    <message>
        <location filename="../ui/qml/Pages2/PageDeinstalling.qml" line="62"/>
        <source>Removing services from %1</source>
        <translation>Удаление сервисов c %1</translation>
    </message>
    <message>
        <location filename="../ui/qml/Pages2/PageDeinstalling.qml" line="87"/>
        <source>Usually it takes no more than 5 minutes</source>
        <translation>Обычно это занимает не более 5 минут</translation>
    </message>
</context>
<context>
    <name>PageHome</name>
    <message>
        <location filename="../ui/qml/Pages2/PageHome.qml" line="354"/>
        <source>VPN protocol</source>
        <translation>VPN протокол</translation>
    </message>
    <message>
        <location filename="../ui/qml/Pages2/PageHome.qml" line="398"/>
        <source>Servers</source>
        <translation>Серверы</translation>
    </message>
    <message>
        <location filename="../ui/qml/Pages2/PageHome.qml" line="490"/>
        <source>Unable change server while there is an active connection</source>
        <translation>Невозможно изменить сервер при активном соединении</translation>
    </message>
</context>
<context>
    <name>PageProtocolAwgSettings</name>
    <message>
        <location filename="../ui/qml/Pages2/PageProtocolAwgSettings.qml" line="76"/>
        <source>AmneziaWG settings</source>
        <translation>AmneziaWG настройки</translation>
    </message>
    <message>
        <location filename="../ui/qml/Pages2/PageProtocolAwgSettings.qml" line="84"/>
        <source>Port</source>
        <translation>Порт</translation>
    </message>
    <message>
        <location filename="../ui/qml/Pages2/PageProtocolAwgSettings.qml" line="103"/>
        <source>Junk packet count</source>
        <translation>Junk packet count</translation>
    </message>
    <message>
        <location filename="../ui/qml/Pages2/PageProtocolAwgSettings.qml" line="126"/>
        <source>Junk packet minimum size</source>
        <translation>Junk packet minimum size</translation>
    </message>
    <message>
        <location filename="../ui/qml/Pages2/PageProtocolAwgSettings.qml" line="144"/>
        <source>Junk packet maximum size</source>
        <translation>Junk packet maximum size</translation>
    </message>
    <message>
        <location filename="../ui/qml/Pages2/PageProtocolAwgSettings.qml" line="162"/>
        <source>Init packet junk size</source>
        <translation>Init packet junk size</translation>
    </message>
    <message>
        <location filename="../ui/qml/Pages2/PageProtocolAwgSettings.qml" line="180"/>
        <source>Response packet junk size</source>
        <translation>Response packet junk size</translation>
    </message>
    <message>
        <location filename="../ui/qml/Pages2/PageProtocolAwgSettings.qml" line="198"/>
        <source>Init packet magic header</source>
        <translation>Init packet magic header</translation>
    </message>
    <message>
        <location filename="../ui/qml/Pages2/PageProtocolAwgSettings.qml" line="216"/>
        <source>Response packet magic header</source>
        <translation>Response packet magic header</translation>
    </message>
    <message>
        <location filename="../ui/qml/Pages2/PageProtocolAwgSettings.qml" line="234"/>
        <source>Transport packet magic header</source>
        <translation>Transport packet magic header</translation>
    </message>
    <message>
        <location filename="../ui/qml/Pages2/PageProtocolAwgSettings.qml" line="252"/>
        <source>Underload packet magic header</source>
        <translation>Underload packet magic header</translation>
    </message>
    <message>
        <location filename="../ui/qml/Pages2/PageProtocolAwgSettings.qml" line="275"/>
        <source>Remove AmneziaWG</source>
        <translation>Удалить AmneziaWG</translation>
    </message>
    <message>
        <location filename="../ui/qml/Pages2/PageProtocolAwgSettings.qml" line="278"/>
        <source>Remove AmneziaWG from server?</source>
        <translation>Удалить AmneziaWG с сервера?</translation>
    </message>
    <message>
        <location filename="../ui/qml/Pages2/PageProtocolAwgSettings.qml" line="279"/>
        <source>All users with whom you shared a connection will no longer be able to connect to it.</source>
        <translation>Все пользователи, с которыми вы поделились этим VPN-протоколом, больше не смогут к нему подключаться.</translation>
    </message>
    <message>
        <source>All users who you shared a connection with will no longer be able to connect to it.</source>
        <translation type="vanished">Все пользователи, с которыми вы поделились этим VPN-протоколом, больше не смогут к нему подключаться.</translation>
    </message>
    <message>
        <location filename="../ui/qml/Pages2/PageProtocolAwgSettings.qml" line="280"/>
        <source>Continue</source>
        <translation>Продолжить</translation>
    </message>
    <message>
        <location filename="../ui/qml/Pages2/PageProtocolAwgSettings.qml" line="281"/>
        <source>Cancel</source>
        <translation>Отменить</translation>
    </message>
    <message>
        <location filename="../ui/qml/Pages2/PageProtocolAwgSettings.qml" line="311"/>
        <source>Save and Restart Amnezia</source>
        <translation>Сохранить и пререзагрузить Amnezia</translation>
    </message>
</context>
<context>
    <name>PageProtocolCloakSettings</name>
    <message>
        <location filename="../ui/qml/Pages2/PageProtocolCloakSettings.qml" line="74"/>
        <source>Cloak settings</source>
        <translation>Настройки Cloak</translation>
    </message>
    <message>
        <location filename="../ui/qml/Pages2/PageProtocolCloakSettings.qml" line="81"/>
        <source>Disguised as traffic from</source>
        <translation>Замаскировать трафик под</translation>
    </message>
    <message>
        <location filename="../ui/qml/Pages2/PageProtocolCloakSettings.qml" line="103"/>
        <source>Port</source>
        <translation>Порт</translation>
    </message>
    <message>
        <location filename="../ui/qml/Pages2/PageProtocolCloakSettings.qml" line="120"/>
        <location filename="../ui/qml/Pages2/PageProtocolCloakSettings.qml" line="121"/>
        <source>Cipher</source>
        <translation>Шифрование</translation>
    </message>
    <message>
        <location filename="../ui/qml/Pages2/PageProtocolCloakSettings.qml" line="159"/>
        <source>Save and Restart Amnezia</source>
        <translation>Сохранить и перезагрузить Amnezia</translation>
    </message>
</context>
<context>
    <name>PageProtocolOpenVpnSettings</name>
    <message>
        <location filename="../ui/qml/Pages2/PageProtocolOpenVpnSettings.qml" line="77"/>
        <source>OpenVPN settings</source>
        <translation>Настройки OpenVPN</translation>
    </message>
    <message>
        <location filename="../ui/qml/Pages2/PageProtocolOpenVpnSettings.qml" line="84"/>
        <source>VPN Addresses Subnet</source>
        <translation>Подсеть для VPN</translation>
    </message>
    <message>
        <location filename="../ui/qml/Pages2/PageProtocolOpenVpnSettings.qml" line="98"/>
        <source>Network protocol</source>
        <translation>Сетевой протокол</translation>
    </message>
    <message>
        <location filename="../ui/qml/Pages2/PageProtocolOpenVpnSettings.qml" line="127"/>
        <source>Port</source>
        <translation>Порт</translation>
    </message>
    <message>
        <location filename="../ui/qml/Pages2/PageProtocolOpenVpnSettings.qml" line="145"/>
        <source>Auto-negotiate encryption</source>
        <translation>Шифрование с автоматическим согласованием</translation>
    </message>
    <message>
        <location filename="../ui/qml/Pages2/PageProtocolOpenVpnSettings.qml" line="162"/>
        <location filename="../ui/qml/Pages2/PageProtocolOpenVpnSettings.qml" line="163"/>
        <source>Hash</source>
        <translation>Хэш</translation>
    </message>
    <message>
        <location filename="../ui/qml/Pages2/PageProtocolOpenVpnSettings.qml" line="171"/>
        <source>SHA512</source>
        <translation>SHA512</translation>
    </message>
    <message>
        <location filename="../ui/qml/Pages2/PageProtocolOpenVpnSettings.qml" line="172"/>
        <source>SHA384</source>
        <translation>SHA384</translation>
    </message>
    <message>
        <location filename="../ui/qml/Pages2/PageProtocolOpenVpnSettings.qml" line="173"/>
        <source>SHA256</source>
        <translation>SHA256</translation>
    </message>
    <message>
        <location filename="../ui/qml/Pages2/PageProtocolOpenVpnSettings.qml" line="174"/>
        <source>SHA3-512</source>
        <translation>SHA3-512</translation>
    </message>
    <message>
        <location filename="../ui/qml/Pages2/PageProtocolOpenVpnSettings.qml" line="175"/>
        <source>SHA3-384</source>
        <translation>SHA3-384</translation>
    </message>
    <message>
        <location filename="../ui/qml/Pages2/PageProtocolOpenVpnSettings.qml" line="176"/>
        <source>SHA3-256</source>
        <translation>SHA3-256</translation>
    </message>
    <message>
        <location filename="../ui/qml/Pages2/PageProtocolOpenVpnSettings.qml" line="177"/>
        <source>whirlpool</source>
        <translation>whirlpool</translation>
    </message>
    <message>
        <location filename="../ui/qml/Pages2/PageProtocolOpenVpnSettings.qml" line="178"/>
        <source>BLAKE2b512</source>
        <translation>BLAKE2b512</translation>
    </message>
    <message>
        <location filename="../ui/qml/Pages2/PageProtocolOpenVpnSettings.qml" line="179"/>
        <source>BLAKE2s256</source>
        <translation>BLAKE2s256</translation>
    </message>
    <message>
        <location filename="../ui/qml/Pages2/PageProtocolOpenVpnSettings.qml" line="180"/>
        <source>SHA1</source>
        <translation>SHA1</translation>
    </message>
    <message>
        <location filename="../ui/qml/Pages2/PageProtocolOpenVpnSettings.qml" line="208"/>
        <location filename="../ui/qml/Pages2/PageProtocolOpenVpnSettings.qml" line="209"/>
        <source>Cipher</source>
        <translation>Шифрование</translation>
    </message>
    <message>
        <location filename="../ui/qml/Pages2/PageProtocolOpenVpnSettings.qml" line="217"/>
        <source>AES-256-GCM</source>
        <translation>AES-256-GCM</translation>
    </message>
    <message>
        <location filename="../ui/qml/Pages2/PageProtocolOpenVpnSettings.qml" line="218"/>
        <source>AES-192-GCM</source>
        <translation>AES-192-GCM</translation>
    </message>
    <message>
        <location filename="../ui/qml/Pages2/PageProtocolOpenVpnSettings.qml" line="219"/>
        <source>AES-128-GCM</source>
        <translation>AES-128-GCM</translation>
    </message>
    <message>
        <location filename="../ui/qml/Pages2/PageProtocolOpenVpnSettings.qml" line="220"/>
        <source>AES-256-CBC</source>
        <translation>AES-256-CBC</translation>
    </message>
    <message>
        <location filename="../ui/qml/Pages2/PageProtocolOpenVpnSettings.qml" line="221"/>
        <source>AES-192-CBC</source>
        <translation>AES-192-CBC</translation>
    </message>
    <message>
        <location filename="../ui/qml/Pages2/PageProtocolOpenVpnSettings.qml" line="222"/>
        <source>AES-128-CBC</source>
        <translation>AES-128-CBC</translation>
    </message>
    <message>
        <location filename="../ui/qml/Pages2/PageProtocolOpenVpnSettings.qml" line="223"/>
        <source>ChaCha20-Poly1305</source>
        <translation>ChaCha20-Poly1305</translation>
    </message>
    <message>
        <location filename="../ui/qml/Pages2/PageProtocolOpenVpnSettings.qml" line="224"/>
        <source>ARIA-256-CBC</source>
        <translation>ARIA-256-CBC</translation>
    </message>
    <message>
        <location filename="../ui/qml/Pages2/PageProtocolOpenVpnSettings.qml" line="225"/>
        <source>CAMELLIA-256-CBC</source>
        <translation>CAMELLIA-256-CBC</translation>
    </message>
    <message>
        <location filename="../ui/qml/Pages2/PageProtocolOpenVpnSettings.qml" line="226"/>
        <source>none</source>
        <translation>none</translation>
    </message>
    <message>
        <location filename="../ui/qml/Pages2/PageProtocolOpenVpnSettings.qml" line="261"/>
        <source>TLS auth</source>
        <translation>TLS авторизация</translation>
    </message>
    <message>
        <location filename="../ui/qml/Pages2/PageProtocolOpenVpnSettings.qml" line="276"/>
        <source>Block DNS requests outside of VPN</source>
        <translation>Блокировать DNS запросы за пределами VPN</translation>
    </message>
    <message>
        <location filename="../ui/qml/Pages2/PageProtocolOpenVpnSettings.qml" line="295"/>
        <source>Additional client configuration commands</source>
        <translation>Дополнительные команды конфигурации клиента</translation>
    </message>
    <message>
        <location filename="../ui/qml/Pages2/PageProtocolOpenVpnSettings.qml" line="311"/>
        <location filename="../ui/qml/Pages2/PageProtocolOpenVpnSettings.qml" line="343"/>
        <source>Commands:</source>
        <translation>Commands:</translation>
    </message>
    <message>
        <location filename="../ui/qml/Pages2/PageProtocolOpenVpnSettings.qml" line="327"/>
        <source>Additional server configuration commands</source>
        <translation>Дополнительные команды конфигурации сервера</translation>
    </message>
    <message>
        <location filename="../ui/qml/Pages2/PageProtocolOpenVpnSettings.qml" line="364"/>
        <source>Remove OpenVPN</source>
        <translation>Удалить OpenVPN</translation>
    </message>
    <message>
        <location filename="../ui/qml/Pages2/PageProtocolOpenVpnSettings.qml" line="367"/>
        <source>Remove OpenVpn from server?</source>
        <translation>Удалить OpenVpn с сервера?</translation>
    </message>
    <message>
        <location filename="../ui/qml/Pages2/PageProtocolOpenVpnSettings.qml" line="368"/>
        <source>All users with whom you shared a connection will no longer be able to connect to it.</source>
        <translation>Все пользователи, с которыми вы поделились этим VPN-протоколом, больше не смогут к нему подключаться.</translation>
    </message>
    <message>
        <source>All users who you shared a connection with will no longer be able to connect to it.</source>
        <translation type="vanished">Все пользователи, с которыми вы поделились этим VPN-протоколом, больше не смогут к нему подключаться.</translation>
    </message>
    <message>
        <location filename="../ui/qml/Pages2/PageProtocolOpenVpnSettings.qml" line="369"/>
        <source>Continue</source>
        <translation>Продолжить</translation>
    </message>
    <message>
        <location filename="../ui/qml/Pages2/PageProtocolOpenVpnSettings.qml" line="370"/>
        <source>Cancel</source>
        <translation>Отменить</translation>
    </message>
    <message>
        <location filename="../ui/qml/Pages2/PageProtocolOpenVpnSettings.qml" line="389"/>
        <source>Save and Restart Amnezia</source>
        <translation>Сохранить и перезагрузить</translation>
    </message>
</context>
<context>
    <name>PageProtocolRaw</name>
    <message>
        <location filename="../ui/qml/Pages2/PageProtocolRaw.qml" line="38"/>
        <source> settings</source>
        <translation> настройки</translation>
    </message>
    <message>
        <location filename="../ui/qml/Pages2/PageProtocolRaw.qml" line="78"/>
        <source>Show connection options</source>
        <translation>Показать параметры подключения</translation>
    </message>
    <message>
        <location filename="../ui/qml/Pages2/PageProtocolRaw.qml" line="130"/>
        <source>Connection options %1</source>
        <translation>Параметры подключения %1</translation>
    </message>
    <message>
        <location filename="../ui/qml/Pages2/PageProtocolRaw.qml" line="174"/>
        <source>Remove </source>
        <translation>Удалить </translation>
    </message>
    <message>
        <location filename="../ui/qml/Pages2/PageProtocolRaw.qml" line="178"/>
        <source>Remove %1 from server?</source>
        <translation>Удалить %1 с сервера?</translation>
    </message>
    <message>
        <location filename="../ui/qml/Pages2/PageProtocolRaw.qml" line="179"/>
        <source>All users with whom you shared a connection will no longer be able to connect to it.</source>
        <translation>Все пользователи, с которыми вы поделились этим VPN-протоколом, больше не смогут к нему подключаться.</translation>
    </message>
    <message>
        <source>All users who you shared a connection with will no longer be able to connect to it.</source>
        <translation type="obsolete">Все пользователи, с которыми вы поделились этим VPN-протоколом, больше не смогут к нему подключаться.</translation>
    </message>
    <message>
        <location filename="../ui/qml/Pages2/PageProtocolRaw.qml" line="180"/>
        <source>Continue</source>
        <translation>Продолжить</translation>
    </message>
    <message>
        <location filename="../ui/qml/Pages2/PageProtocolRaw.qml" line="181"/>
        <source>Cancel</source>
        <translation>Отменить</translation>
    </message>
</context>
<context>
    <name>PageProtocolShadowSocksSettings</name>
    <message>
        <location filename="../ui/qml/Pages2/PageProtocolShadowSocksSettings.qml" line="74"/>
        <source>ShadowSocks settings</source>
        <translation>Настройки ShadowSocks</translation>
    </message>
    <message>
        <location filename="../ui/qml/Pages2/PageProtocolShadowSocksSettings.qml" line="81"/>
        <source>Port</source>
        <translation>Порт</translation>
    </message>
    <message>
        <location filename="../ui/qml/Pages2/PageProtocolShadowSocksSettings.qml" line="98"/>
        <location filename="../ui/qml/Pages2/PageProtocolShadowSocksSettings.qml" line="99"/>
        <source>Cipher</source>
        <translation>Шифрование</translation>
    </message>
    <message>
        <location filename="../ui/qml/Pages2/PageProtocolShadowSocksSettings.qml" line="137"/>
        <source>Save and Restart Amnezia</source>
        <translation>Сохранить и перезагрузить Amnezia</translation>
    </message>
</context>
<context>
    <name>PageServerContainers</name>
    <message>
        <source>Continue</source>
        <translation type="obsolete">Продолжить</translation>
    </message>
</context>
<context>
    <name>PageServiceDnsSettings</name>
    <message>
        <location filename="../ui/qml/Pages2/PageServiceDnsSettings.qml" line="52"/>
        <source>A DNS service is installed on your server, and it is only accessible via VPN.
</source>
        <translation>На вашем сервере устанавливается DNS-сервис, доступ к нему возможен только через VPN.
</translation>
    </message>
    <message>
        <location filename="../ui/qml/Pages2/PageServiceDnsSettings.qml" line="53"/>
        <source>The DNS address is the same as the address of your server. You can configure DNS in the settings, under the connections tab.</source>
        <translation>Адрес DNS совпадает с адресом вашего сервера. Настроить DNS можно во вкладке &quot;Соединения&quot; настроек приложения</translation>
    </message>
    <message>
        <location filename="../ui/qml/Pages2/PageServiceDnsSettings.qml" line="62"/>
        <source>Remove </source>
        <translation>Удалить </translation>
    </message>
    <message>
        <location filename="../ui/qml/Pages2/PageServiceDnsSettings.qml" line="66"/>
        <source>Remove %1 from server?</source>
        <translation>Удалить %1 с сервера?</translation>
    </message>
    <message>
        <location filename="../ui/qml/Pages2/PageServiceDnsSettings.qml" line="67"/>
        <source>Continue</source>
        <translation>Продолжить</translation>
    </message>
    <message>
        <location filename="../ui/qml/Pages2/PageServiceDnsSettings.qml" line="68"/>
        <source>Cancel</source>
        <translation>Отменить</translation>
    </message>
</context>
<context>
    <name>PageServiceSftpSettings</name>
    <message>
        <location filename="../ui/qml/Pages2/PageServiceSftpSettings.qml" line="22"/>
        <source>Settings updated successfully</source>
        <translation>Настройки успешно обновлены</translation>
    </message>
    <message>
        <location filename="../ui/qml/Pages2/PageServiceSftpSettings.qml" line="83"/>
        <source>SFTP settings</source>
        <translation>Настройки SFTP</translation>
    </message>
    <message>
        <location filename="../ui/qml/Pages2/PageServiceSftpSettings.qml" line="90"/>
        <source>Host</source>
        <translation>Хост</translation>
    </message>
    <message>
        <location filename="../ui/qml/Pages2/PageServiceSftpSettings.qml" line="100"/>
        <location filename="../ui/qml/Pages2/PageServiceSftpSettings.qml" line="117"/>
        <location filename="../ui/qml/Pages2/PageServiceSftpSettings.qml" line="134"/>
        <location filename="../ui/qml/Pages2/PageServiceSftpSettings.qml" line="151"/>
        <source>Copied</source>
        <translation>Скопировано</translation>
    </message>
    <message>
        <location filename="../ui/qml/Pages2/PageServiceSftpSettings.qml" line="107"/>
        <source>Port</source>
        <translation>Порт</translation>
    </message>
    <message>
        <location filename="../ui/qml/Pages2/PageServiceSftpSettings.qml" line="124"/>
        <source>Login</source>
        <translation>Логин</translation>
    </message>
    <message>
        <location filename="../ui/qml/Pages2/PageServiceSftpSettings.qml" line="141"/>
        <source>Password</source>
        <translation>Пароль</translation>
    </message>
    <message>
        <location filename="../ui/qml/Pages2/PageServiceSftpSettings.qml" line="171"/>
        <source>Mount folder on device</source>
        <translation>Смонтировать папку на вашем устройстве</translation>
    </message>
    <message>
        <location filename="../ui/qml/Pages2/PageServiceSftpSettings.qml" line="196"/>
        <source>In order to mount remote SFTP folder as local drive, perform following steps: &lt;br&gt;</source>
        <translation>Чтобы смонтировать SFTP-папку как локальный диск на вашем устройстве, выполните следующие действия</translation>
    </message>
    <message>
        <location filename="../ui/qml/Pages2/PageServiceSftpSettings.qml" line="198"/>
        <location filename="../ui/qml/Pages2/PageServiceSftpSettings.qml" line="201"/>
        <source>&lt;br&gt;1. Install the latest version of </source>
        <translation>&lt;br&gt;1. Установите последнюю версию </translation>
    </message>
    <message>
        <location filename="../ui/qml/Pages2/PageServiceSftpSettings.qml" line="199"/>
        <location filename="../ui/qml/Pages2/PageServiceSftpSettings.qml" line="202"/>
        <source>&lt;br&gt;2. Install the latest version of </source>
        <translation>&lt;br&gt;2. Установите последнюю версию </translation>
    </message>
    <message>
        <location filename="../ui/qml/Pages2/PageServiceSftpSettings.qml" line="230"/>
        <source>Detailed instructions</source>
        <translation>Подробные инструкции</translation>
    </message>
    <message>
        <location filename="../ui/qml/Pages2/PageServiceSftpSettings.qml" line="248"/>
        <source>Remove SFTP and all data stored there</source>
        <translation>Удалить SFTP-хранилище со всеми данными</translation>
    </message>
    <message>
        <location filename="../ui/qml/Pages2/PageServiceSftpSettings.qml" line="251"/>
        <source>Remove SFTP and all data stored there?</source>
        <translation>Удалить SFTP-хранилище и все хранящиеся на нем данные?</translation>
    </message>
    <message>
        <location filename="../ui/qml/Pages2/PageServiceSftpSettings.qml" line="252"/>
        <source>Continue</source>
        <translation>Продолжить</translation>
    </message>
    <message>
        <location filename="../ui/qml/Pages2/PageServiceSftpSettings.qml" line="253"/>
        <source>Cancel</source>
        <translation>Отменить</translation>
    </message>
</context>
<context>
    <name>PageServiceTorWebsiteSettings</name>
    <message>
        <location filename="../ui/qml/Pages2/PageServiceTorWebsiteSettings.qml" line="23"/>
        <source>Settings updated successfully</source>
        <translation>Настройки успешно обновлены</translation>
    </message>
    <message>
        <location filename="../ui/qml/Pages2/PageServiceTorWebsiteSettings.qml" line="60"/>
        <source>Tor website settings</source>
        <translation>Настройки сайта в сети Тоr</translation>
    </message>
    <message>
        <location filename="../ui/qml/Pages2/PageServiceTorWebsiteSettings.qml" line="67"/>
        <source>Website address</source>
        <translation>Адрес сайта</translation>
    </message>
    <message>
        <location filename="../ui/qml/Pages2/PageServiceTorWebsiteSettings.qml" line="82"/>
        <source>Copied</source>
        <translation>Скопировано</translation>
    </message>
    <message>
        <location filename="../ui/qml/Pages2/PageServiceTorWebsiteSettings.qml" line="94"/>
        <source>Use &lt;a href=&quot;https://www.torproject.org/download/&quot; style=&quot;color: #FBB26A;&quot;&gt;Tor Browser&lt;/a&gt; to open this url.</source>
        <translation>Используйте &lt;a href=&quot;https://www.torproject.org/download/&quot; style=&quot;color: #FBB26A;&quot;&gt;Tor Browser&lt;/a&gt; для открытия этой ссылки.</translation>
    </message>
    <message>
        <location filename="../ui/qml/Pages2/PageServiceTorWebsiteSettings.qml" line="103"/>
        <source>After installation it takes several minutes while your onion site will become available in the Tor Network.</source>
        <translation>Через несколько минут после установки ваш Onion сайт станет доступен в сети Tor.</translation>
    </message>
    <message>
        <location filename="../ui/qml/Pages2/PageServiceTorWebsiteSettings.qml" line="112"/>
        <source>When configuring WordPress set the this onion address as domain.</source>
        <translation>При настройке WordPress укажите этот onion адрес в качестве домена.</translation>
    </message>
    <message>
        <source>When configuring WordPress set the this address as domain.</source>
        <translation type="vanished">При настройке WordPress укажите этот onion адрес в качестве домена.</translation>
    </message>
    <message>
        <location filename="../ui/qml/Pages2/PageServiceTorWebsiteSettings.qml" line="126"/>
        <source>Remove website</source>
        <translation>Удалить сайт</translation>
    </message>
    <message>
        <location filename="../ui/qml/Pages2/PageServiceTorWebsiteSettings.qml" line="129"/>
        <source>The site with all data will be removed from the tor network.</source>
        <translation>Сайт со всеми данными будет удален из сети Tor.</translation>
    </message>
    <message>
        <location filename="../ui/qml/Pages2/PageServiceTorWebsiteSettings.qml" line="130"/>
        <source>Continue</source>
        <translation>Продолжить</translation>
    </message>
    <message>
        <location filename="../ui/qml/Pages2/PageServiceTorWebsiteSettings.qml" line="131"/>
        <source>Cancel</source>
        <translation>Отменить</translation>
    </message>
</context>
<context>
    <name>PageSettings</name>
    <message>
        <location filename="../ui/qml/Pages2/PageSettings.qml" line="37"/>
        <source>Settings</source>
        <translation>Настройки</translation>
    </message>
    <message>
        <location filename="../ui/qml/Pages2/PageSettings.qml" line="44"/>
        <source>Servers</source>
        <translation>Серверы</translation>
    </message>
    <message>
        <location filename="../ui/qml/Pages2/PageSettings.qml" line="58"/>
        <source>Connection</source>
        <translation>Соединение</translation>
    </message>
    <message>
        <location filename="../ui/qml/Pages2/PageSettings.qml" line="72"/>
        <source>Application</source>
        <translation>Приложение</translation>
    </message>
    <message>
        <location filename="../ui/qml/Pages2/PageSettings.qml" line="86"/>
        <source>Backup</source>
        <translation>Резервное копирование</translation>
    </message>
    <message>
        <location filename="../ui/qml/Pages2/PageSettings.qml" line="101"/>
        <source>About AmneziaVPN</source>
        <translation>Об AmneziaVPN</translation>
    </message>
    <message>
        <location filename="../ui/qml/Pages2/PageSettings.qml" line="117"/>
        <source>Close application</source>
        <translation>Закрыть приложение</translation>
    </message>
</context>
<context>
    <name>PageSettingsAbout</name>
    <message>
        <location filename="../ui/qml/Pages2/PageSettingsAbout.qml" line="56"/>
        <source>Support the project with a donation</source>
        <translation>Поддержите проект пожертвованием</translation>
    </message>
    <message>
        <location filename="../ui/qml/Pages2/PageSettingsAbout.qml" line="71"/>
        <source>This is a free and open source application. If you like it, support the developers with a donation. </source>
        <translation>Это бесплатное приложение с открытым исходным кодом. Если, оно вам нравится - поддержите разработчиков пожертвованием. </translation>
    </message>
    <message>
        <location filename="../ui/qml/Pages2/PageSettingsAbout.qml" line="72"/>
        <source>And if you don’t like the application, all the more reason to support it - the donation will be used for the improving the application.</source>
        <translation>А, если оно вам не нравится, тем более поддержите-пожертвование пойдет на улучшение приложения.</translation>
    </message>
    <message>
        <location filename="../ui/qml/Pages2/PageSettingsAbout.qml" line="82"/>
        <source>Card on Patreon</source>
        <translation>Картой на Patreon</translation>
    </message>
    <message>
        <location filename="../ui/qml/Pages2/PageSettingsAbout.qml" line="85"/>
        <source>https://www.patreon.com/amneziavpn</source>
        <translation>https://www.patreon.com/amneziavpn</translation>
    </message>
    <message>
        <location filename="../ui/qml/Pages2/PageSettingsAbout.qml" line="102"/>
        <source>Show other methods on Github</source>
        <translation>Показать другие способы на Github</translation>
    </message>
    <message>
        <location filename="../ui/qml/Pages2/PageSettingsAbout.qml" line="113"/>
        <source>Contacts</source>
        <translation>Контакты</translation>
    </message>
    <message>
        <location filename="../ui/qml/Pages2/PageSettingsAbout.qml" line="120"/>
        <source>Telegram group</source>
        <translation>Группа в Telegram</translation>
    </message>
    <message>
        <location filename="../ui/qml/Pages2/PageSettingsAbout.qml" line="121"/>
        <source>To discuss features</source>
        <translation>Для обсуждений</translation>
    </message>
    <message>
        <location filename="../ui/qml/Pages2/PageSettingsAbout.qml" line="125"/>
        <source>https://t.me/amnezia_vpn_en</source>
        <translation>https://t.me/amnezia_vpn</translation>
    </message>
    <message>
        <location filename="../ui/qml/Pages2/PageSettingsAbout.qml" line="134"/>
        <source>Mail</source>
        <translation>Почта</translation>
    </message>
    <message>
        <location filename="../ui/qml/Pages2/PageSettingsAbout.qml" line="135"/>
        <source>For reviews and bug reports</source>
        <translation>Для отзывов и сообщений об ошибках</translation>
    </message>
    <message>
        <location filename="../ui/qml/Pages2/PageSettingsAbout.qml" line="147"/>
        <source>Github</source>
        <translation>Github</translation>
    </message>
    <message>
        <location filename="../ui/qml/Pages2/PageSettingsAbout.qml" line="151"/>
        <source>https://github.com/amnezia-vpn/amnezia-client</source>
        <translation>https://github.com/amnezia-vpn/amnezia-client</translation>
    </message>
    <message>
        <location filename="../ui/qml/Pages2/PageSettingsAbout.qml" line="160"/>
        <source>Website</source>
        <translation>Веб-сайт</translation>
    </message>
    <message>
        <location filename="../ui/qml/Pages2/PageSettingsAbout.qml" line="164"/>
        <source>https://amnezia.org</source>
        <translation>https://amnezia.org</translation>
    </message>
    <message>
        <location filename="../ui/qml/Pages2/PageSettingsAbout.qml" line="192"/>
        <source>Check for updates</source>
        <translation>Проверить обновления</translation>
    </message>
</context>
<context>
    <name>PageSettingsApplication</name>
    <message>
        <location filename="../ui/qml/Pages2/PageSettingsApplication.qml" line="43"/>
        <source>Application</source>
        <translation>Приложение</translation>
    </message>
    <message>
        <location filename="../ui/qml/Pages2/PageSettingsApplication.qml" line="52"/>
        <source>Allow application screenshots</source>
        <translation>Разрешить скриншоты</translation>
    </message>
    <message>
        <location filename="../ui/qml/Pages2/PageSettingsApplication.qml" line="72"/>
        <source>Auto start</source>
        <translation>Авто-запуск</translation>
    </message>
    <message>
        <location filename="../ui/qml/Pages2/PageSettingsApplication.qml" line="73"/>
        <source>Launch the application every time the device is starts</source>
        <translation>Запускать приложение при каждом включении</translation>
    </message>
    <message>
        <location filename="../ui/qml/Pages2/PageSettingsApplication.qml" line="93"/>
        <source>Start minimized</source>
        <translation>Запускать в свернутом виде</translation>
    </message>
    <message>
        <location filename="../ui/qml/Pages2/PageSettingsApplication.qml" line="94"/>
        <source>Launch application minimized</source>
        <translation>Запускать приложение в свернутом виде</translation>
    </message>
    <message>
        <location filename="../ui/qml/Pages2/PageSettingsApplication.qml" line="111"/>
        <source>Language</source>
        <translation>Язык</translation>
    </message>
    <message>
        <location filename="../ui/qml/Pages2/PageSettingsApplication.qml" line="130"/>
        <source>Logging</source>
        <translation>Логирование</translation>
    </message>
    <message>
        <location filename="../ui/qml/Pages2/PageSettingsApplication.qml" line="131"/>
        <source>Enabled</source>
        <translation>Включено</translation>
    </message>
    <message>
        <location filename="../ui/qml/Pages2/PageSettingsApplication.qml" line="131"/>
        <source>Disabled</source>
        <translation>Отключено</translation>
    </message>
    <message>
        <location filename="../ui/qml/Pages2/PageSettingsApplication.qml" line="144"/>
        <source>Reset settings and remove all data from the application</source>
        <translation>Сбросить настройки и удалить все данные из приложения</translation>
    </message>
    <message>
        <location filename="../ui/qml/Pages2/PageSettingsApplication.qml" line="148"/>
        <source>Reset settings and remove all data from the application?</source>
        <translation>Сбросить настройки и удалить все данные из приложения?</translation>
    </message>
    <message>
        <location filename="../ui/qml/Pages2/PageSettingsApplication.qml" line="149"/>
        <source>All settings will be reset to default. All installed AmneziaVPN services will still remain on the server.</source>
        <translation>Все данные из приложения будут удалены, все установленные сервисы AmneziaVPN останутся на сервере.</translation>
    </message>
    <message>
        <location filename="../ui/qml/Pages2/PageSettingsApplication.qml" line="150"/>
        <source>Continue</source>
        <translation>Продолжить</translation>
    </message>
    <message>
        <location filename="../ui/qml/Pages2/PageSettingsApplication.qml" line="151"/>
        <source>Cancel</source>
        <translation>Отменить</translation>
    </message>
</context>
<context>
    <name>PageSettingsBackup</name>
    <message>
        <location filename="../ui/qml/Pages2/PageSettingsBackup.qml" line="66"/>
        <source>Backup</source>
        <translation>Резервное копирование</translation>
    </message>
    <message>
        <location filename="../ui/qml/Pages2/PageSettingsBackup.qml" line="27"/>
        <source>Settings restored from backup file</source>
        <translation>Восстановление настроек из бэкап файла</translation>
    </message>
    <message>
        <location filename="../ui/qml/Pages2/PageSettingsBackup.qml" line="73"/>
        <source>Configuration backup</source>
        <translation>Бэкап конфигурация</translation>
    </message>
    <message>
        <location filename="../ui/qml/Pages2/PageSettingsBackup.qml" line="80"/>
        <source>You can save your settings to a backup file to restore them the next time you install the application.</source>
        <translation>Поможет мгновенно восстановить настройки соединений при следующей установке.</translation>
    </message>
    <message>
        <location filename="../ui/qml/Pages2/PageSettingsBackup.qml" line="89"/>
        <source>Make a backup</source>
        <translation>Сделать бэкап</translation>
    </message>
    <message>
        <location filename="../ui/qml/Pages2/PageSettingsBackup.qml" line="96"/>
        <source>Save backup file</source>
        <translation>Сохранить бэкап файл</translation>
    </message>
    <message>
        <location filename="../ui/qml/Pages2/PageSettingsBackup.qml" line="97"/>
        <location filename="../ui/qml/Pages2/PageSettingsBackup.qml" line="126"/>
        <source>Backup files (*.backup)</source>
        <translation>Файлы резервного копирования (*.backup)</translation>
    </message>
    <message>
        <location filename="../ui/qml/Pages2/PageSettingsBackup.qml" line="106"/>
        <source>Backup file saved</source>
        <translation>Бэкап файл сохранен</translation>
    </message>
    <message>
        <location filename="../ui/qml/Pages2/PageSettingsBackup.qml" line="122"/>
        <source>Restore from backup</source>
        <translation>Восстановить из бэкапа</translation>
    </message>
    <message>
        <location filename="../ui/qml/Pages2/PageSettingsBackup.qml" line="125"/>
        <source>Open backup file</source>
        <translation>Открыть бэкап файл</translation>
    </message>
    <message>
        <location filename="../ui/qml/Pages2/PageSettingsBackup.qml" line="136"/>
        <source>Import settings from a backup file?</source>
        <translation>Импортировать настройки из бэкап файла?</translation>
    </message>
    <message>
        <location filename="../ui/qml/Pages2/PageSettingsBackup.qml" line="137"/>
        <source>All current settings will be reset</source>
        <translation>Все текущие настройки будут сброшены</translation>
    </message>
    <message>
        <location filename="../ui/qml/Pages2/PageSettingsBackup.qml" line="138"/>
        <source>Continue</source>
        <translation>Продолжить</translation>
    </message>
    <message>
        <location filename="../ui/qml/Pages2/PageSettingsBackup.qml" line="139"/>
        <source>Cancel</source>
        <translation>Отменить</translation>
    </message>
</context>
<context>
    <name>PageSettingsConnection</name>
    <message>
        <location filename="../ui/qml/Pages2/PageSettingsConnection.qml" line="41"/>
        <source>Connection</source>
        <translation>Соединение</translation>
    </message>
    <message>
        <location filename="../ui/qml/Pages2/PageSettingsConnection.qml" line="50"/>
        <source>Auto connect</source>
        <translation>Автоподключение</translation>
    </message>
    <message>
        <location filename="../ui/qml/Pages2/PageSettingsConnection.qml" line="51"/>
        <source>Connect to VPN on app start</source>
        <translation>Подключение к VPN при запуске приложения</translation>
    </message>
    <message>
        <location filename="../ui/qml/Pages2/PageSettingsConnection.qml" line="69"/>
        <source>Use AmneziaDNS</source>
        <translation>Использовать Amnezia DNS</translation>
    </message>
    <message>
        <location filename="../ui/qml/Pages2/PageSettingsConnection.qml" line="70"/>
        <source>If AmneziaDNS is installed on the server</source>
        <translation>Если он уставновлен на сервере</translation>
    </message>
    <message>
        <location filename="../ui/qml/Pages2/PageSettingsConnection.qml" line="85"/>
        <source>DNS servers</source>
        <translation>DNS сервер</translation>
    </message>
    <message>
        <location filename="../ui/qml/Pages2/PageSettingsConnection.qml" line="86"/>
        <source>If AmneziaDNS is not used or installed</source>
        <translation>Эти серверы будут использоваться, если не включен AmneziaDNS</translation>
    </message>
    <message>
        <location filename="../ui/qml/Pages2/PageSettingsConnection.qml" line="101"/>
        <source>Site-based split tunneling</source>
        <translation>Раздельное туннелирование сайтов</translation>
    </message>
    <message>
        <location filename="../ui/qml/Pages2/PageSettingsConnection.qml" line="102"/>
        <source>Allows you to select which sites you want to access through the VPN</source>
        <translation>Позволяет подключаться к одним сайтам через VPN, а к другим в обход него</translation>
    </message>
    <message>
        <location filename="../ui/qml/Pages2/PageSettingsConnection.qml" line="119"/>
        <source>App-based split tunneling</source>
        <translation>Раздельное VPN-туннелирование приложений</translation>
    </message>
    <message>
        <location filename="../ui/qml/Pages2/PageSettingsConnection.qml" line="120"/>
        <source>Allows you to use the VPN only for certain applications</source>
        <translation>Позволяет использовать VPN только для определённых приложений</translation>
    </message>
</context>
<context>
    <name>PageSettingsDns</name>
    <message>
        <location filename="../ui/qml/Pages2/PageSettingsDns.qml" line="45"/>
        <source>DNS servers</source>
        <translation>DNS сервер</translation>
    </message>
    <message>
        <location filename="../ui/qml/Pages2/PageSettingsDns.qml" line="50"/>
        <source>If AmneziaDNS is not used or installed</source>
        <translation>Эти адреса будут использоваться, если не включен или не установлен AmneziaDNS</translation>
    </message>
    <message>
        <location filename="../ui/qml/Pages2/PageSettingsDns.qml" line="57"/>
        <source>Primary DNS</source>
        <translation>Первичный DNS</translation>
    </message>
    <message>
        <location filename="../ui/qml/Pages2/PageSettingsDns.qml" line="69"/>
        <source>Secondary DNS</source>
        <translation>Вторичный DNS</translation>
    </message>
    <message>
        <location filename="../ui/qml/Pages2/PageSettingsDns.qml" line="87"/>
        <source>Restore default</source>
        <translation>Восстановить по умолчанию</translation>
    </message>
    <message>
        <location filename="../ui/qml/Pages2/PageSettingsDns.qml" line="90"/>
        <source>Restore default DNS settings?</source>
        <translation>Восстановить настройки DNS по умолчанию?</translation>
    </message>
    <message>
        <location filename="../ui/qml/Pages2/PageSettingsDns.qml" line="91"/>
        <source>Continue</source>
        <translation>Продолжить</translation>
    </message>
    <message>
        <location filename="../ui/qml/Pages2/PageSettingsDns.qml" line="92"/>
        <source>Cancel</source>
        <translation>Отменить</translation>
    </message>
    <message>
        <location filename="../ui/qml/Pages2/PageSettingsDns.qml" line="100"/>
        <source>Settings have been reset</source>
        <translation>Настройки сброшены</translation>
    </message>
    <message>
        <location filename="../ui/qml/Pages2/PageSettingsDns.qml" line="112"/>
        <source>Save</source>
        <translation>Сохранить</translation>
    </message>
    <message>
        <location filename="../ui/qml/Pages2/PageSettingsDns.qml" line="121"/>
        <source>Settings saved</source>
        <translation>Сохранить настройки</translation>
    </message>
</context>
<context>
    <name>PageSettingsLogging</name>
    <message>
        <location filename="../ui/qml/Pages2/PageSettingsLogging.qml" line="47"/>
        <source>Logging</source>
        <translation>Логирование</translation>
    </message>
    <message>
        <location filename="../ui/qml/Pages2/PageSettingsLogging.qml" line="54"/>
        <source>Save logs</source>
        <translation>Сохранять логи</translation>
    </message>
    <message>
        <location filename="../ui/qml/Pages2/PageSettingsLogging.qml" line="86"/>
        <source>Open folder with logs</source>
        <translation>Открыть папку с логами</translation>
    </message>
    <message>
        <location filename="../ui/qml/Pages2/PageSettingsLogging.qml" line="108"/>
        <source>Save</source>
        <translation>Сохранить</translation>
    </message>
    <message>
        <location filename="../ui/qml/Pages2/PageSettingsLogging.qml" line="109"/>
        <source>Logs files (*.log)</source>
        <translation>Logs files (*.log)</translation>
    </message>
    <message>
        <location filename="../ui/qml/Pages2/PageSettingsLogging.qml" line="118"/>
        <source>Logs file saved</source>
        <translation>Файл с логами сохранен</translation>
    </message>
    <message>
        <location filename="../ui/qml/Pages2/PageSettingsLogging.qml" line="127"/>
        <source>Save logs to file</source>
        <translation>Сохранить логи в файл</translation>
    </message>
    <message>
        <location filename="../ui/qml/Pages2/PageSettingsLogging.qml" line="145"/>
        <source>Clear logs?</source>
        <translation>Очистить логи?</translation>
    </message>
    <message>
        <location filename="../ui/qml/Pages2/PageSettingsLogging.qml" line="146"/>
        <source>Continue</source>
        <translation>Продолжить</translation>
    </message>
    <message>
        <location filename="../ui/qml/Pages2/PageSettingsLogging.qml" line="147"/>
        <source>Cancel</source>
        <translation>Отменить</translation>
    </message>
    <message>
        <location filename="../ui/qml/Pages2/PageSettingsLogging.qml" line="154"/>
        <source>Logs have been cleaned up</source>
        <translation>Логи удалены</translation>
    </message>
    <message>
        <location filename="../ui/qml/Pages2/PageSettingsLogging.qml" line="167"/>
        <source>Clear logs</source>
        <translation>Удалить логи</translation>
    </message>
</context>
<context>
    <name>PageSettingsServerData</name>
    <message>
        <location filename="../ui/qml/Pages2/PageSettingsServerData.qml" line="23"/>
        <source>All installed containers have been added to the application</source>
        <translation>Все установленные протоколы и сервисы были добавлены в приложение</translation>
    </message>
    <message>
        <location filename="../ui/qml/Pages2/PageSettingsServerData.qml" line="87"/>
        <source>Clear Amnezia cache</source>
        <translation>Очистить кэш Amnezia на сервере</translation>
    </message>
    <message>
        <location filename="../ui/qml/Pages2/PageSettingsServerData.qml" line="88"/>
        <source>May be needed when changing other settings</source>
        <translation>Может понадобиться при изменении других настроек</translation>
    </message>
    <message>
        <location filename="../ui/qml/Pages2/PageSettingsServerData.qml" line="91"/>
        <source>Clear cached profiles?</source>
        <translation>Удалить кэш Amnezia с сервера?</translation>
    </message>
    <message>
        <location filename="../ui/qml/Pages2/PageSettingsServerData.qml" line="25"/>
        <source>No new installed containers found</source>
        <translation>Новые установленные протоколы и сервисы не обнаружены</translation>
    </message>
    <message>
        <location filename="../ui/qml/Pages2/PageSettingsServerData.qml" line="92"/>
        <source></source>
        <translation></translation>
    </message>
    <message>
        <location filename="../ui/qml/Pages2/PageSettingsServerData.qml" line="93"/>
        <location filename="../ui/qml/Pages2/PageSettingsServerData.qml" line="140"/>
        <location filename="../ui/qml/Pages2/PageSettingsServerData.qml" line="171"/>
        <source>Continue</source>
        <translation>Продолжить</translation>
    </message>
    <message>
        <location filename="../ui/qml/Pages2/PageSettingsServerData.qml" line="94"/>
        <location filename="../ui/qml/Pages2/PageSettingsServerData.qml" line="141"/>
        <location filename="../ui/qml/Pages2/PageSettingsServerData.qml" line="172"/>
        <source>Cancel</source>
        <translation>Отменить</translation>
    </message>
    <message>
        <location filename="../ui/qml/Pages2/PageSettingsServerData.qml" line="117"/>
        <source>Check the server for previously installed Amnezia services</source>
        <translation>Проверить сервер на наличие ранее установленных сервисов Amnezia</translation>
    </message>
    <message>
        <location filename="../ui/qml/Pages2/PageSettingsServerData.qml" line="118"/>
        <source>Add them to the application if they were not displayed</source>
        <translation>Добавить их в приложение, если они не были отображены</translation>
    </message>
    <message>
        <location filename="../ui/qml/Pages2/PageSettingsServerData.qml" line="134"/>
        <source>Remove server from application</source>
        <translation>Удалить сервер из приложения</translation>
    </message>
    <message>
        <location filename="../ui/qml/Pages2/PageSettingsServerData.qml" line="138"/>
        <source>Remove server?</source>
        <translation>Удалить сервер?</translation>
    </message>
    <message>
        <location filename="../ui/qml/Pages2/PageSettingsServerData.qml" line="139"/>
        <source>All installed AmneziaVPN services will still remain on the server.</source>
        <translation>Все установленные сервисы и протоколы Amnezia всё ещё останутся на сервере.</translation>
    </message>
    <message>
        <location filename="../ui/qml/Pages2/PageSettingsServerData.qml" line="165"/>
        <source>Clear server from Amnezia software</source>
        <translation>Очистить сервер от протоколов и сервисов Amnezia</translation>
    </message>
    <message>
        <location filename="../ui/qml/Pages2/PageSettingsServerData.qml" line="169"/>
        <source>Clear server from Amnezia software?</source>
        <translation>Удалить все сервисы и протоколы Amnezia  с сервера?</translation>
    </message>
    <message>
        <location filename="../ui/qml/Pages2/PageSettingsServerData.qml" line="170"/>
        <source>All containers will be deleted on the server. This means that configuration files, keys and certificates will be deleted.</source>
        <translation>На сервере будут удалены все данные, связанные с Amnezia: протоколы, сервисы, конфигурационные файлы, ключи и сертификаты.</translation>
    </message>
</context>
<context>
    <name>PageSettingsServerInfo</name>
    <message>
        <location filename="../ui/qml/Pages2/PageSettingsServerInfo.qml" line="102"/>
        <source>Server name</source>
        <translation>Имя сервера</translation>
    </message>
    <message>
        <location filename="../ui/qml/Pages2/PageSettingsServerInfo.qml" line="110"/>
        <source>Save</source>
        <translation>Сохранить</translation>
    </message>
    <message>
        <location filename="../ui/qml/Pages2/PageSettingsServerInfo.qml" line="137"/>
        <source>Protocols</source>
        <translation>Протоколы</translation>
    </message>
    <message>
        <location filename="../ui/qml/Pages2/PageSettingsServerInfo.qml" line="143"/>
        <source>Services</source>
        <translation>Сервисы</translation>
    </message>
    <message>
        <location filename="../ui/qml/Pages2/PageSettingsServerInfo.qml" line="147"/>
        <source>Data</source>
        <translation>Данные</translation>
    </message>
</context>
<context>
    <name>PageSettingsServerProtocol</name>
    <message>
        <location filename="../ui/qml/Pages2/PageSettingsServerProtocol.qml" line="38"/>
        <source> settings</source>
        <translation> настройки</translation>
    </message>
    <message>
        <location filename="../ui/qml/Pages2/PageSettingsServerProtocol.qml" line="112"/>
        <source>Remove </source>
        <translation>Удалить </translation>
    </message>
    <message>
        <location filename="../ui/qml/Pages2/PageSettingsServerProtocol.qml" line="116"/>
        <source>Remove %1 from server?</source>
        <translation>Удалить %1 с сервера?</translation>
    </message>
    <message>
        <location filename="../ui/qml/Pages2/PageSettingsServerProtocol.qml" line="117"/>
        <source>All users with whom you shared a connection will no longer be able to connect to it.</source>
        <translation>Все пользователи, с которыми вы поделились этим VPN-протоколом, больше не смогут к нему подключаться.</translation>
    </message>
    <message>
        <source>All users who you shared a connection with will no longer be able to connect to it.</source>
        <translation type="vanished">Все пользователи, которым вы поделились VPN, больше не смогут к нему подключаться.</translation>
    </message>
    <message>
        <location filename="../ui/qml/Pages2/PageSettingsServerProtocol.qml" line="118"/>
        <source>Continue</source>
        <translation>Продолжить</translation>
    </message>
    <message>
        <location filename="../ui/qml/Pages2/PageSettingsServerProtocol.qml" line="119"/>
        <source>Cancel</source>
        <translation>Отменить</translation>
    </message>
</context>
<context>
    <name>PageSettingsServersList</name>
    <message>
        <location filename="../ui/qml/Pages2/PageSettingsServersList.qml" line="37"/>
        <source>Servers</source>
        <translation>Серверы</translation>
    </message>
</context>
<context>
    <name>PageSettingsSplitTunneling</name>
    <message>
        <location filename="../ui/qml/Pages2/PageSettingsSplitTunneling.qml" line="53"/>
        <source>Addresses from the list should be accessed via VPN</source>
        <translation>Только адреса из списка должны открываться через VPN</translation>
    </message>
    <message>
        <location filename="../ui/qml/Pages2/PageSettingsSplitTunneling.qml" line="58"/>
        <source>Addresses from the list should not be accessed via VPN</source>
        <translation>Адреса из списка не должны открываться через VPN</translation>
    </message>
    <message>
        <location filename="../ui/qml/Pages2/PageSettingsSplitTunneling.qml" line="90"/>
        <source>Split tunneling</source>
        <translation>Раздельное VPN-туннелирование</translation>
    </message>
    <message>
        <location filename="../ui/qml/Pages2/PageSettingsSplitTunneling.qml" line="121"/>
        <source>Mode</source>
        <translation>Режим</translation>
    </message>
    <message>
        <location filename="../ui/qml/Pages2/PageSettingsSplitTunneling.qml" line="199"/>
        <source>Remove </source>
        <translation>Удалить </translation>
    </message>
    <message>
        <location filename="../ui/qml/Pages2/PageSettingsSplitTunneling.qml" line="200"/>
        <source>Continue</source>
        <translation>Продолжить</translation>
    </message>
    <message>
        <location filename="../ui/qml/Pages2/PageSettingsSplitTunneling.qml" line="201"/>
        <source>Cancel</source>
        <translation>Отменить</translation>
    </message>
    <message>
        <location filename="../ui/qml/Pages2/PageSettingsSplitTunneling.qml" line="248"/>
        <source>Site or IP</source>
        <translation>Сайт или IP</translation>
    </message>
    <message>
        <location filename="../ui/qml/Pages2/PageSettingsSplitTunneling.qml" line="292"/>
        <source>Import/Export Sites</source>
        <translation>Импорт/экспорт Сайтов</translation>
    </message>
    <message>
        <location filename="../ui/qml/Pages2/PageSettingsSplitTunneling.qml" line="298"/>
        <source>Import</source>
        <translation>Импорт</translation>
    </message>
    <message>
        <location filename="../ui/qml/Pages2/PageSettingsSplitTunneling.qml" line="310"/>
        <source>Save site list</source>
        <translation>Сохранить список сайтов</translation>
    </message>
    <message>
        <location filename="../ui/qml/Pages2/PageSettingsSplitTunneling.qml" line="317"/>
        <source>Save sites</source>
        <translation>Сохранить</translation>
    </message>
    <message>
        <location filename="../ui/qml/Pages2/PageSettingsSplitTunneling.qml" line="318"/>
        <location filename="../ui/qml/Pages2/PageSettingsSplitTunneling.qml" line="385"/>
        <location filename="../ui/qml/Pages2/PageSettingsSplitTunneling.qml" line="400"/>
        <source>Sites files (*.json)</source>
        <translation>Sites files (*.json)</translation>
    </message>
    <message>
        <location filename="../ui/qml/Pages2/PageSettingsSplitTunneling.qml" line="375"/>
        <source>Import a list of sites</source>
        <translation>Импортировать список с сайтами</translation>
    </message>
    <message>
        <location filename="../ui/qml/Pages2/PageSettingsSplitTunneling.qml" line="381"/>
        <source>Replace site list</source>
        <translation>Заменить список сайтов</translation>
    </message>
    <message>
        <location filename="../ui/qml/Pages2/PageSettingsSplitTunneling.qml" line="384"/>
        <location filename="../ui/qml/Pages2/PageSettingsSplitTunneling.qml" line="399"/>
        <source>Open sites file</source>
        <translation>Открыть список с сайтами</translation>
    </message>
    <message>
        <location filename="../ui/qml/Pages2/PageSettingsSplitTunneling.qml" line="396"/>
        <source>Add imported sites to existing ones</source>
        <translation>Добавить импортированные сайты к существующим</translation>
    </message>
</context>
<context>
    <name>PageSetupWizardConfigSource</name>
    <message>
        <location filename="../ui/qml/Pages2/PageSetupWizardConfigSource.qml" line="50"/>
        <source>Server connection</source>
        <translation>Подключение к серверу</translation>
    </message>
    <message>
        <location filename="../ui/qml/Pages2/PageSetupWizardConfigSource.qml" line="51"/>
        <source>Do not use connection code from public sources. It may have been created to intercept your data.

It&apos;s okay as long as it&apos;s from someone you trust.</source>
        <translation>Не используйте код подключения из публичных источников. Его могли создать, чтобы перехватывать ваши данные..

Всё в порядке, если кодом поделился пользователь, которому вы доверяете.</translation>
    </message>
    <message>
        <location filename="../ui/qml/Pages2/PageSetupWizardConfigSource.qml" line="61"/>
        <source>What do you have?</source>
        <translation>Выберете что у вас есть</translation>
    </message>
    <message>
        <location filename="../ui/qml/Pages2/PageSetupWizardConfigSource.qml" line="68"/>
        <source>File with connection settings</source>
        <translation>Файл с настройками подключения</translation>
    </message>
    <message>
        <location filename="../ui/qml/Pages2/PageSetupWizardConfigSource.qml" line="68"/>
        <source>File with connection settings or backup</source>
        <translation>Файл с настройками подключения или бэкап</translation>
    </message>
    <message>
        <location filename="../ui/qml/Pages2/PageSetupWizardConfigSource.qml" line="75"/>
        <source>Open config file</source>
        <translation>Открыть файл с конфигурацией</translation>
    </message>
    <message>
        <location filename="../ui/qml/Pages2/PageSetupWizardConfigSource.qml" line="95"/>
        <source>QR-code</source>
        <translation>QR-код</translation>
    </message>
    <message>
        <location filename="../ui/qml/Pages2/PageSetupWizardConfigSource.qml" line="114"/>
        <source>Key as text</source>
        <translation>Ключ в виде текста</translation>
    </message>
</context>
<context>
    <name>PageSetupWizardCredentials</name>
    <message>
        <source>Server connection</source>
        <translation type="vanished">Подключение к серверу</translation>
    </message>
    <message>
        <location filename="../ui/qml/Pages2/PageSetupWizardCredentials.qml" line="51"/>
        <source>Server IP address [:port]</source>
        <translation>Server IP address [:port]</translation>
    </message>
    <message>
        <location filename="../ui/qml/Pages2/PageSetupWizardCredentials.qml" line="52"/>
        <source>255.255.255.255:88</source>
        <translation>255.255.255.255:88</translation>
    </message>
    <message>
        <location filename="../ui/qml/Pages2/PageSetupWizardCredentials.qml" line="76"/>
        <source>Password / SSH private key</source>
        <translation>Password / SSH private key</translation>
    </message>
    <message>
        <location filename="../ui/qml/Pages2/PageSetupWizardCredentials.qml" line="90"/>
        <source>Continue</source>
        <translation>Продолжить</translation>
    </message>
    <message>
        <location filename="../ui/qml/Pages2/PageSetupWizardCredentials.qml" line="115"/>
        <source>All data you enter will remain strictly confidential
and will not be shared or disclosed to the Amnezia or any third parties</source>
        <translation>Все данные, которые вы вводите, останутся строго конфиденциальными и не будут переданы или раскрыты Amnezia или каким-либо третьим сторонам</translation>
    </message>
    <message>
        <location filename="../ui/qml/Pages2/PageSetupWizardCredentials.qml" line="128"/>
        <source>Enter the address in the format 255.255.255.255:88</source>
        <translation>Введите адрес в формате 255.255.255.255:88</translation>
    </message>
    <message>
        <location filename="../ui/qml/Pages2/PageSetupWizardCredentials.qml" line="66"/>
        <source>Login to connect via SSH</source>
        <translation>Login to connect via SSH</translation>
    </message>
    <message>
        <location filename="../ui/qml/Pages2/PageSetupWizardCredentials.qml" line="44"/>
        <source>Configure your server</source>
        <translation>Настроить ваш сервер</translation>
    </message>
    <message>
        <location filename="../ui/qml/Pages2/PageSetupWizardCredentials.qml" line="125"/>
        <source>Ip address cannot be empty</source>
        <translation>Поле Ip address не может быть пустым</translation>
    </message>
    <message>
        <location filename="../ui/qml/Pages2/PageSetupWizardCredentials.qml" line="132"/>
        <source>Login cannot be empty</source>
        <translation>Поле Login не может быть пустым</translation>
    </message>
    <message>
        <location filename="../ui/qml/Pages2/PageSetupWizardCredentials.qml" line="136"/>
        <source>Password/private key cannot be empty</source>
        <translation>Поле Password/private key не может быть пустым</translation>
    </message>
</context>
<context>
    <name>PageSetupWizardEasy</name>
    <message>
        <location filename="../ui/qml/Pages2/PageSetupWizardEasy.qml" line="67"/>
        <source>What is the level of internet control in your region?</source>
        <translation>Какой уровень контроля интеренета в вашем регионе?</translation>
    </message>
    <message>
        <location filename="../ui/qml/Pages2/PageSetupWizardEasy.qml" line="137"/>
        <source>Set up a VPN yourself</source>
        <translation>Настроить VPN самостоятельно</translation>
    </message>
    <message>
        <location filename="../ui/qml/Pages2/PageSetupWizardEasy.qml" line="138"/>
        <source>I want to choose a VPN protocol</source>
        <translation>Выбрать VPN-протокол</translation>
    </message>
    <message>
        <location filename="../ui/qml/Pages2/PageSetupWizardEasy.qml" line="157"/>
        <source>Continue</source>
        <translation>Продолжить</translation>
    </message>
    <message>
        <location filename="../ui/qml/Pages2/PageSetupWizardEasy.qml" line="197"/>
        <source>Set up later</source>
        <translation>Настроить позднее</translation>
    </message>
</context>
<context>
    <name>PageSetupWizardInstalling</name>
    <message>
        <location filename="../ui/qml/Pages2/PageSetupWizardInstalling.qml" line="65"/>
        <source>The server has already been added to the application</source>
        <translation>Сервер уже был добавлен в приложение</translation>
    </message>
    <message>
        <source>Amnesia has detected that your server is currently </source>
        <translation type="vanished">Amnesia обнаружила, что ваш сервер в настоящее время </translation>
    </message>
    <message>
        <source>busy installing other software. Amnesia installation </source>
        <translation type="vanished">занят установкой других протоколов или сервисов. Установка Amnesia </translation>
    </message>
    <message>
        <location filename="../ui/qml/Pages2/PageSetupWizardInstalling.qml" line="70"/>
        <source>Amnezia has detected that your server is currently </source>
        <translation>Amnezia обнаружила, что ваш сервер в настоящее время </translation>
    </message>
    <message>
        <location filename="../ui/qml/Pages2/PageSetupWizardInstalling.qml" line="71"/>
        <source>busy installing other software. Amnezia installation </source>
        <translation>занят установкой другого программного обеспечения. Установка Amnezia </translation>
    </message>
    <message>
        <location filename="../ui/qml/Pages2/PageSetupWizardInstalling.qml" line="72"/>
        <source>will pause until the server finishes installing other software</source>
        <translation>будет приостановлена до тех пор, пока сервер не завершит установку</translation>
    </message>
    <message>
        <location filename="../ui/qml/Pages2/PageSetupWizardInstalling.qml" line="129"/>
        <source>Installing</source>
        <translation>Установка</translation>
    </message>
    <message>
        <location filename="../ui/qml/Pages2/PageSetupWizardInstalling.qml" line="21"/>
        <location filename="../ui/qml/Pages2/PageSetupWizardInstalling.qml" line="75"/>
        <source>Usually it takes no more than 5 minutes</source>
        <translation>Обычно это занимает не более 5 минут</translation>
    </message>
</context>
<context>
    <name>PageSetupWizardProtocolSettings</name>
    <message>
        <location filename="../ui/qml/Pages2/PageSetupWizardProtocolSettings.qml" line="75"/>
        <source>Installing %1</source>
        <translation>Установить %1</translation>
    </message>
    <message>
        <location filename="../ui/qml/Pages2/PageSetupWizardProtocolSettings.qml" line="93"/>
        <source>More detailed</source>
        <translation>Подробнее</translation>
    </message>
    <message>
        <location filename="../ui/qml/Pages2/PageSetupWizardProtocolSettings.qml" line="166"/>
        <source>Close</source>
        <translation>Закрыть</translation>
    </message>
    <message>
        <location filename="../ui/qml/Pages2/PageSetupWizardProtocolSettings.qml" line="181"/>
        <source>Network protocol</source>
        <translation>Сетевой протокол</translation>
    </message>
    <message>
        <location filename="../ui/qml/Pages2/PageSetupWizardProtocolSettings.qml" line="197"/>
        <source>Port</source>
        <translation>Порт</translation>
    </message>
    <message>
        <location filename="../ui/qml/Pages2/PageSetupWizardProtocolSettings.qml" line="213"/>
        <source>Install</source>
        <translation>Установить</translation>
    </message>
</context>
<context>
    <name>PageSetupWizardProtocols</name>
    <message>
        <location filename="../ui/qml/Pages2/PageSetupWizardProtocols.qml" line="73"/>
        <source>VPN protocol</source>
        <translation>VPN протокол</translation>
    </message>
    <message>
        <location filename="../ui/qml/Pages2/PageSetupWizardProtocols.qml" line="74"/>
        <source>Choose the one with the highest priority for you. Later, you can install other protocols and additional services, such as DNS proxy and SFTP.</source>
        <translation>Выберите протокол, который вам больше подходит. В дальнейшем можно установить другие протоколы и дополнительные сервисы, такие как DNS-прокси, TOR-сайт и SFTP.</translation>
    </message>
</context>
<context>
    <name>PageSetupWizardQrReader</name>
    <message>
        <location filename="../ui/qml/Pages2/PageSetupWizardQrReader.qml" line="37"/>
        <source>Point the camera at the QR code and hold for a couple of seconds. </source>
        <translation>Наведите камеру на QR-код и удерживайте ее в течение нескольких секунд. </translation>
    </message>
</context>
<context>
    <name>PageSetupWizardStart</name>
    <message>
        <location filename="../ui/qml/Pages2/PageSetupWizardStart.qml" line="54"/>
        <source>Settings restored from backup file</source>
        <translation>Восстановление настроек из бэкап файла</translation>
    </message>
    <message>
        <location filename="../ui/qml/Pages2/PageSetupWizardStart.qml" line="105"/>
        <source>Free service for creating a personal VPN on your server.</source>
        <translation>Простое и бесплатное приложение для запуска self-hosted VPN с высокими требованиями к приватности.</translation>
    </message>
    <message>
        <location filename="../ui/qml/Pages2/PageSetupWizardStart.qml" line="106"/>
        <source> Helps you access blocked content without revealing your privacy, even to VPN providers.</source>
        <translation> Помогает получить доступ к заблокированному контенту, не раскрывая вашу конфиденциальность даже провайдерам VPN.</translation>
    </message>
    <message>
        <location filename="../ui/qml/Pages2/PageSetupWizardStart.qml" line="115"/>
        <source>I have the data to connect</source>
        <translation>У меня есть данные для подключения</translation>
    </message>
    <message>
        <location filename="../ui/qml/Pages2/PageSetupWizardStart.qml" line="135"/>
        <source>I have nothing</source>
        <translation>У меня ничего нет</translation>
    </message>
</context>
<context>
    <name>PageSetupWizardTextKey</name>
    <message>
        <location filename="../ui/qml/Pages2/PageSetupWizardTextKey.qml" line="39"/>
        <source>Connection key</source>
        <translation>Ключ для подключения</translation>
    </message>
    <message>
        <location filename="../ui/qml/Pages2/PageSetupWizardTextKey.qml" line="40"/>
        <source>A line that starts with vpn://...</source>
        <translation>Строка, которая начинается с vpn://...</translation>
    </message>
    <message>
        <location filename="../ui/qml/Pages2/PageSetupWizardTextKey.qml" line="51"/>
        <source>Key</source>
        <translation>Ключ</translation>
    </message>
    <message>
        <location filename="../ui/qml/Pages2/PageSetupWizardTextKey.qml" line="53"/>
        <source>Insert</source>
        <translation>Вставить</translation>
    </message>
    <message>
        <location filename="../ui/qml/Pages2/PageSetupWizardTextKey.qml" line="71"/>
        <source>Continue</source>
        <translation>Продолжить</translation>
    </message>
</context>
<context>
    <name>PageSetupWizardViewConfig</name>
    <message>
        <location filename="../ui/qml/Pages2/PageSetupWizardViewConfig.qml" line="63"/>
        <source>New connection</source>
        <translation>Новое соединение</translation>
    </message>
    <message>
        <location filename="../ui/qml/Pages2/PageSetupWizardViewConfig.qml" line="90"/>
        <source>Do not use connection code from public sources. It could be created to intercept your data.</source>
        <translation>Не используйте код подключения из публичных источников. Его могли создать, чтобы перехватывать ваши данные.</translation>
    </message>
    <message>
        <location filename="../ui/qml/Pages2/PageSetupWizardViewConfig.qml" line="105"/>
        <source>Collapse content</source>
        <translation>Свернуть</translation>
    </message>
    <message>
        <location filename="../ui/qml/Pages2/PageSetupWizardViewConfig.qml" line="105"/>
        <source>Show content</source>
        <translation>Показать содержимое ключа</translation>
    </message>
    <message>
        <location filename="../ui/qml/Pages2/PageSetupWizardViewConfig.qml" line="148"/>
        <source>Connect</source>
        <translation>Подключиться</translation>
    </message>
</context>
<context>
    <name>PageShare</name>
    <message>
        <location filename="../ui/qml/Pages2/PageShare.qml" line="91"/>
        <source>OpenVpn native format</source>
        <translation>OpenVpn нативный формат</translation>
    </message>
    <message>
        <location filename="../ui/qml/Pages2/PageShare.qml" line="96"/>
        <source>WireGuard native format</source>
        <translation>WireGuard нативный формат</translation>
    </message>
    <message>
        <source>VPN Access</source>
        <translation type="vanished">VPN-Доступ</translation>
    </message>
    <message>
        <location filename="../ui/qml/Pages2/PageShare.qml" line="146"/>
        <source>Connection</source>
        <translation>Соединение</translation>
    </message>
    <message>
        <source>VPN access without the ability to manage the server</source>
        <translation type="vanished">Доступ к VPN, без возможности управления сервером</translation>
    </message>
    <message>
        <source>Access to server management. The user with whom you share full access to the connection will be able to add and remove your protocols and services to the server, as well as change settings.</source>
        <translation type="vanished">Доступ к управлению сервером. Пользователь, с которым вы делитесь полным доступом к соединению, сможет добавлять и удалять ваши протоколы и службы на сервере, а также изменять настройки.</translation>
    </message>
    <message>
        <location filename="../ui/qml/Pages2/PageShare.qml" line="190"/>
        <location filename="../ui/qml/Pages2/PageShare.qml" line="191"/>
        <source>Server</source>
        <translation>Сервер</translation>
    </message>
    <message>
        <location filename="../ui/qml/Pages2/PageShare.qml" line="221"/>
        <source>Accessing </source>
        <translation>Доступ </translation>
    </message>
    <message>
        <location filename="../ui/qml/Pages2/PageShare.qml" line="222"/>
        <source>File with accessing settings to </source>
        <translation>Файл с настройками доступа к </translation>
    </message>
    <message>
        <location filename="../ui/qml/Pages2/PageShare.qml" line="309"/>
        <source>Connection to </source>
        <translation>Подключение к </translation>
    </message>
    <message>
        <location filename="../ui/qml/Pages2/PageShare.qml" line="310"/>
        <source>File with connection settings to </source>
        <translation>Файл с настройками доступа к </translation>
    </message>
    <message>
        <location filename="../ui/qml/Pages2/PageShare.qml" line="48"/>
        <source>Save OpenVPN config</source>
        <translation>Сохранить OpenVPN config</translation>
    </message>
    <message>
        <location filename="../ui/qml/Pages2/PageShare.qml" line="55"/>
        <source>Save WireGuard config</source>
        <translation>Сохранить WireGuard config</translation>
    </message>
    <message>
        <location filename="../ui/qml/Pages2/PageShare.qml" line="86"/>
        <source>For the AmneziaVPN app</source>
        <translation>Для AmneziaVPN</translation>
    </message>
    <message>
        <location filename="../ui/qml/Pages2/PageShare.qml" line="121"/>
        <source>Share VPN Access</source>
        <translation>Поделиться VPN</translation>
    </message>
    <message>
        <location filename="../ui/qml/Pages2/PageShare.qml" line="158"/>
        <source>Full access</source>
        <translation>Полный доступ</translation>
    </message>
    <message>
        <location filename="../ui/qml/Pages2/PageShare.qml" line="174"/>
        <source>Share VPN access without the ability to manage the server</source>
        <translation>Поделиться доступом к VPN, без возможности управления сервером</translation>
    </message>
    <message>
        <location filename="../ui/qml/Pages2/PageShare.qml" line="175"/>
        <source>Share access to server management. The user with whom you share full access to the server will be able to add and remove any protocols and services to the server, as well as change settings.</source>
        <translation>Поделиться доступом к управлению сервером. Пользователь, с которым вы делитесь полным доступом к серверу, сможет добавлять и удалять любые протоколы и службы на сервере, а также изменять настройки.</translation>
    </message>
    <message>
        <location filename="../ui/qml/Pages2/PageShare.qml" line="251"/>
        <location filename="../ui/qml/Pages2/PageShare.qml" line="252"/>
        <source>Protocol</source>
        <translation>Протокол</translation>
    </message>
    <message>
        <location filename="../ui/qml/Pages2/PageShare.qml" line="343"/>
        <location filename="../ui/qml/Pages2/PageShare.qml" line="344"/>
        <source>Connection format</source>
        <translation>Формат подключения</translation>
    </message>
    <message>
        <location filename="../ui/qml/Pages2/PageShare.qml" line="382"/>
        <source>Share</source>
        <translation>Поделиться</translation>
    </message>
</context>
<context>
    <name>PopupType</name>
    <message>
        <location filename="../ui/qml/Controls2/PopupType.qml" line="68"/>
        <source>Close</source>
        <translation>Закрыть</translation>
    </message>
</context>
<context>
    <name>QKeychain::DeletePasswordJobPrivate</name>
    <message>
        <location filename="../3rd/qtkeychain/keychain_win.cpp" line="104"/>
        <source>Password entry not found</source>
        <translation>Password entry not found</translation>
    </message>
    <message>
        <location filename="../3rd/qtkeychain/keychain_win.cpp" line="108"/>
        <source>Could not decrypt data</source>
        <translation>Could not decrypt data</translation>
    </message>
    <message>
        <location filename="../3rd/qtkeychain/keychain_unix.cpp" line="552"/>
        <location filename="../3rd/qtkeychain/keychain_unix.cpp" line="560"/>
        <source>Unknown error</source>
        <translation>Unknown error</translation>
    </message>
    <message>
        <location filename="../3rd/qtkeychain/keychain_unix.cpp" line="578"/>
        <source>Could not open wallet: %1; %2</source>
        <translation>Could not open wallet: %1; %2</translation>
    </message>
    <message>
        <location filename="../3rd/qtkeychain/keychain_haiku.cpp" line="177"/>
        <source>Password not found</source>
        <translation>Password not found</translation>
    </message>
    <message>
        <location filename="../3rd/qtkeychain/keychain_android.cpp" line="173"/>
        <source>Could not open keystore</source>
        <translation>Could not open keystore</translation>
    </message>
    <message>
        <location filename="../3rd/qtkeychain/keychain_android.cpp" line="179"/>
        <source>Could not remove private key from keystore</source>
        <translation>Could not remove private key from keystore</translation>
    </message>
</context>
<context>
    <name>QKeychain::JobPrivate</name>
    <message>
        <location filename="../3rd/qtkeychain/keychain_unix.cpp" line="265"/>
        <source>Unknown error</source>
        <translation>Unknown error</translation>
    </message>
    <message>
        <location filename="../3rd/qtkeychain/keychain_unix.cpp" line="509"/>
        <source>Access to keychain denied</source>
        <translation>Access to keychain denied</translation>
    </message>
</context>
<context>
    <name>QKeychain::PlainTextStore</name>
    <message>
        <location filename="../3rd/qtkeychain/plaintextstore.cpp" line="65"/>
        <source>Could not store data in settings: access error</source>
        <translation>Could not store data in settings: access error</translation>
    </message>
    <message>
        <location filename="../3rd/qtkeychain/plaintextstore.cpp" line="67"/>
        <source>Could not store data in settings: format error</source>
        <translation>Could not store data in settings: format error</translation>
    </message>
    <message>
        <location filename="../3rd/qtkeychain/plaintextstore.cpp" line="85"/>
        <source>Could not delete data from settings: access error</source>
        <translation>Could not delete data from settings: access error</translation>
    </message>
    <message>
        <location filename="../3rd/qtkeychain/plaintextstore.cpp" line="87"/>
        <source>Could not delete data from settings: format error</source>
        <translation>Could not delete data from settings: format error</translation>
    </message>
    <message>
        <location filename="../3rd/qtkeychain/plaintextstore.cpp" line="104"/>
        <source>Entry not found</source>
        <translation>Entry not found</translation>
    </message>
</context>
<context>
    <name>QKeychain::ReadPasswordJobPrivate</name>
    <message>
        <location filename="../3rd/qtkeychain/keychain_win.cpp" line="32"/>
        <source>Password entry not found</source>
        <translation>Password entry not found</translation>
    </message>
    <message>
        <location filename="../3rd/qtkeychain/keychain_win.cpp" line="36"/>
        <location filename="../3rd/qtkeychain/keychain_win.cpp" line="139"/>
        <source>Could not decrypt data</source>
        <translation>Could not decrypt data</translation>
    </message>
    <message>
        <location filename="../3rd/qtkeychain/keychain_unix.cpp" line="178"/>
        <source>D-Bus is not running</source>
        <translation>D-Bus is not running</translation>
    </message>
    <message>
        <location filename="../3rd/qtkeychain/keychain_unix.cpp" line="187"/>
        <location filename="../3rd/qtkeychain/keychain_unix.cpp" line="197"/>
        <source>Unknown error</source>
        <translation>Unknown error</translation>
    </message>
    <message>
        <location filename="../3rd/qtkeychain/keychain_unix.cpp" line="286"/>
        <source>No keychain service available</source>
        <translation>No keychain service available</translation>
    </message>
    <message>
        <location filename="../3rd/qtkeychain/keychain_unix.cpp" line="288"/>
        <source>Could not open wallet: %1; %2</source>
        <translation>Could not open wallet: %1; %2</translation>
    </message>
    <message>
        <location filename="../3rd/qtkeychain/keychain_unix.cpp" line="333"/>
        <source>Access to keychain denied</source>
        <translation>Access to keychain denied</translation>
    </message>
    <message>
        <location filename="../3rd/qtkeychain/keychain_unix.cpp" line="354"/>
        <source>Could not determine data type: %1; %2</source>
        <translation>Could not determine data type: %1; %2</translation>
    </message>
    <message>
        <location filename="../3rd/qtkeychain/keychain_unix.cpp" line="363"/>
        <location filename="../3rd/qtkeychain/keychain_android.cpp" line="52"/>
        <source>Entry not found</source>
        <translation>Entry not found</translation>
    </message>
    <message>
        <location filename="../3rd/qtkeychain/keychain_unix.cpp" line="372"/>
        <source>Unsupported entry type &apos;Map&apos;</source>
        <translation>Unsupported entry type &apos;Map&apos;</translation>
    </message>
    <message>
        <location filename="../3rd/qtkeychain/keychain_unix.cpp" line="375"/>
        <source>Unknown kwallet entry type &apos;%1&apos;</source>
        <translation>Unknown kwallet entry type &apos;%1&apos;</translation>
    </message>
    <message>
        <location filename="../3rd/qtkeychain/keychain_haiku.cpp" line="96"/>
        <source>Password not found</source>
        <translation>Password not found</translation>
    </message>
    <message>
        <location filename="../3rd/qtkeychain/keychain_android.cpp" line="60"/>
        <source>Could not open keystore</source>
        <translation>Could not open keystore</translation>
    </message>
    <message>
        <location filename="../3rd/qtkeychain/keychain_android.cpp" line="68"/>
        <source>Could not retrieve private key from keystore</source>
        <translation>Could not retrieve private key from keystore</translation>
    </message>
    <message>
        <location filename="../3rd/qtkeychain/keychain_android.cpp" line="75"/>
        <source>Could not create decryption cipher</source>
        <translation>Could not create decryption cipher</translation>
    </message>
</context>
<context>
    <name>QKeychain::WritePasswordJobPrivate</name>
    <message>
        <location filename="../3rd/qtkeychain/keychain_win.cpp" line="78"/>
        <source>Credential size exceeds maximum size of %1</source>
        <translation>Credential size exceeds maximum size of %1</translation>
    </message>
    <message>
        <location filename="../3rd/qtkeychain/keychain_win.cpp" line="87"/>
        <source>Credential key exceeds maximum size of %1</source>
        <translation>Credential key exceeds maximum size of %1</translation>
    </message>
    <message>
        <location filename="../3rd/qtkeychain/keychain_win.cpp" line="92"/>
        <source>Writing credentials failed: Win32 error code %1</source>
        <translation>Writing credentials failed: Win32 error code %1</translation>
    </message>
    <message>
        <location filename="../3rd/qtkeychain/keychain_win.cpp" line="162"/>
        <source>Encryption failed</source>
        <translation>Encryption failed</translation>
    </message>
    <message>
        <location filename="../3rd/qtkeychain/keychain_unix.cpp" line="415"/>
        <source>D-Bus is not running</source>
        <translation>D-Bus is not running</translation>
    </message>
    <message>
        <location filename="../3rd/qtkeychain/keychain_unix.cpp" line="425"/>
        <location filename="../3rd/qtkeychain/keychain_unix.cpp" line="452"/>
        <source>Unknown error</source>
        <translation>Unknown error</translation>
    </message>
    <message>
        <location filename="../3rd/qtkeychain/keychain_unix.cpp" line="468"/>
        <source>Could not open wallet: %1; %2</source>
        <translation>Could not open wallet: %1; %2</translation>
    </message>
    <message>
        <location filename="../3rd/qtkeychain/keychain_haiku.cpp" line="144"/>
        <source>Password not found</source>
        <translation>Password not found</translation>
    </message>
    <message>
        <location filename="../3rd/qtkeychain/keychain_android.cpp" line="95"/>
        <source>Could not open keystore</source>
        <translation>Could not open keystore</translation>
    </message>
    <message>
        <location filename="../3rd/qtkeychain/keychain_android.cpp" line="124"/>
        <source>Could not create private key generator</source>
        <translation>Could not create private key generator</translation>
    </message>
    <message>
        <location filename="../3rd/qtkeychain/keychain_android.cpp" line="131"/>
        <source>Could not generate new private key</source>
        <translation>Could not generate new private key</translation>
    </message>
    <message>
        <location filename="../3rd/qtkeychain/keychain_android.cpp" line="139"/>
        <source>Could not retrieve private key from keystore</source>
        <translation>Could not retrieve private key from keystore</translation>
    </message>
    <message>
        <location filename="../3rd/qtkeychain/keychain_android.cpp" line="147"/>
        <source>Could not create encryption cipher</source>
        <translation>Could not create encryption cipher</translation>
    </message>
    <message>
        <location filename="../3rd/qtkeychain/keychain_android.cpp" line="155"/>
        <source>Could not encrypt data</source>
        <translation>Could not encrypt data</translation>
    </message>
</context>
<context>
    <name>QObject</name>
    <message>
        <location filename="../core/errorstrings.cpp" line="9"/>
        <source>No error</source>
        <translation>No error</translation>
    </message>
    <message>
        <location filename="../core/errorstrings.cpp" line="10"/>
        <source>Unknown Error</source>
        <translation>Unknown Error</translation>
    </message>
    <message>
        <location filename="../core/errorstrings.cpp" line="11"/>
        <source>Function not implemented</source>
        <translation>Function not implemented</translation>
    </message>
    <message>
        <location filename="../core/errorstrings.cpp" line="14"/>
        <source>Server check failed</source>
        <translation>Server check failed</translation>
    </message>
    <message>
        <location filename="../core/errorstrings.cpp" line="15"/>
        <source>Server port already used. Check for another software</source>
        <translation>Server port already used. Check for another software</translation>
    </message>
    <message>
        <location filename="../core/errorstrings.cpp" line="16"/>
        <source>Server error: Docker container missing</source>
        <translation>Server error: Docker container missing</translation>
    </message>
    <message>
        <location filename="../core/errorstrings.cpp" line="17"/>
        <source>Server error: Docker failed</source>
        <translation>Server error: Docker failed</translation>
    </message>
    <message>
        <location filename="../core/errorstrings.cpp" line="18"/>
        <source>Installation canceled by user</source>
        <translation>Installation canceled by user</translation>
    </message>
    <message>
        <location filename="../core/errorstrings.cpp" line="19"/>
        <source>The user does not have permission to use sudo</source>
        <translation>The user does not have permission to use sudo</translation>
    </message>
    <message>
        <location filename="../core/errorstrings.cpp" line="22"/>
        <source>Ssh request was denied</source>
        <translation>Ssh request was denied</translation>
    </message>
    <message>
        <location filename="../core/errorstrings.cpp" line="23"/>
        <source>Ssh request was interrupted</source>
        <translation>Ssh request was interrupted</translation>
    </message>
    <message>
        <location filename="../core/errorstrings.cpp" line="24"/>
        <source>Ssh internal error</source>
        <translation>Ssh internal error</translation>
    </message>
    <message>
        <location filename="../core/errorstrings.cpp" line="25"/>
        <source>Invalid private key or invalid passphrase entered</source>
        <translation>Invalid private key or invalid passphrase entered</translation>
    </message>
    <message>
        <location filename="../core/errorstrings.cpp" line="26"/>
        <source>The selected private key format is not supported, use openssh ED25519 key types or PEM key types</source>
        <translation>The selected private key format is not supported, use openssh ED25519 key types or PEM key types</translation>
    </message>
    <message>
        <location filename="../core/errorstrings.cpp" line="27"/>
        <source>Timeout connecting to server</source>
        <translation>Timeout connecting to server</translation>
    </message>
    <message>
        <location filename="../core/errorstrings.cpp" line="30"/>
        <source>Sftp error: End-of-file encountered</source>
        <translation>Sftp error: End-of-file encountered</translation>
    </message>
    <message>
        <location filename="../core/errorstrings.cpp" line="31"/>
        <source>Sftp error: File does not exist</source>
        <translation>Sftp error: File does not exist</translation>
    </message>
    <message>
        <location filename="../core/errorstrings.cpp" line="32"/>
        <source>Sftp error: Permission denied</source>
        <translation>Sftp error: Permission denied</translation>
    </message>
    <message>
        <location filename="../core/errorstrings.cpp" line="33"/>
        <source>Sftp error: Generic failure</source>
        <translation>Sftp error: Generic failure</translation>
    </message>
    <message>
        <location filename="../core/errorstrings.cpp" line="34"/>
        <source>Sftp error: Garbage received from server</source>
        <translation>Sftp error: Garbage received from server</translation>
    </message>
    <message>
        <location filename="../core/errorstrings.cpp" line="35"/>
        <source>Sftp error: No connection has been set up</source>
        <translation>Sftp error: No connection has been set up</translation>
    </message>
    <message>
        <location filename="../core/errorstrings.cpp" line="36"/>
        <source>Sftp error: There was a connection, but we lost it</source>
        <translation>Sftp error: There was a connection, but we lost it</translation>
    </message>
    <message>
        <location filename="../core/errorstrings.cpp" line="37"/>
        <source>Sftp error: Operation not supported by libssh yet</source>
        <translation>Sftp error: Operation not supported by libssh yet</translation>
    </message>
    <message>
        <location filename="../core/errorstrings.cpp" line="38"/>
        <source>Sftp error: Invalid file handle</source>
        <translation>Sftp error: Invalid file handle</translation>
    </message>
    <message>
        <location filename="../core/errorstrings.cpp" line="39"/>
        <source>Sftp error: No such file or directory path exists</source>
        <translation>Sftp error: No such file or directory path exists</translation>
    </message>
    <message>
        <location filename="../core/errorstrings.cpp" line="40"/>
        <source>Sftp error: An attempt to create an already existing file or directory has been made</source>
        <translation>Sftp error: An attempt to create an already existing file or directory has been made</translation>
    </message>
    <message>
        <location filename="../core/errorstrings.cpp" line="41"/>
        <source>Sftp error: Write-protected filesystem</source>
        <translation>Sftp error: Write-protected filesystem</translation>
    </message>
    <message>
        <location filename="../core/errorstrings.cpp" line="42"/>
        <source>Sftp error: No media was in remote drive</source>
        <translation>Sftp error: No media was in remote drive</translation>
    </message>
    <message>
        <location filename="../core/errorstrings.cpp" line="45"/>
        <source>Failed to save config to disk</source>
        <translation>Failed to save config to disk</translation>
    </message>
    <message>
        <location filename="../core/errorstrings.cpp" line="46"/>
        <source>OpenVPN config missing</source>
        <translation>OpenVPN config missing</translation>
    </message>
    <message>
        <location filename="../core/errorstrings.cpp" line="47"/>
        <source>OpenVPN management server error</source>
        <translation>OpenVPN management server error</translation>
    </message>
    <message>
        <location filename="../core/errorstrings.cpp" line="50"/>
        <source>OpenVPN executable missing</source>
        <translation>OpenVPN executable missing</translation>
    </message>
    <message>
        <location filename="../core/errorstrings.cpp" line="51"/>
        <source>ShadowSocks (ss-local) executable missing</source>
        <translation>ShadowSocks (ss-local) executable missing</translation>
    </message>
    <message>
        <location filename="../core/errorstrings.cpp" line="52"/>
        <source>Cloak (ck-client) executable missing</source>
        <translation>Cloak (ck-client) executable missing</translation>
    </message>
    <message>
        <location filename="../core/errorstrings.cpp" line="53"/>
        <source>Amnezia helper service error</source>
        <translation>Amnezia helper service error</translation>
    </message>
    <message>
        <location filename="../core/errorstrings.cpp" line="54"/>
        <source>OpenSSL failed</source>
        <translation>OpenSSL failed</translation>
    </message>
    <message>
        <location filename="../core/errorstrings.cpp" line="57"/>
        <source>Can&apos;t connect: another VPN connection is active</source>
        <translation>Can&apos;t connect: another VPN connection is active</translation>
    </message>
    <message>
        <location filename="../core/errorstrings.cpp" line="58"/>
        <source>Can&apos;t setup OpenVPN TAP network adapter</source>
        <translation>Can&apos;t setup OpenVPN TAP network adapter</translation>
    </message>
    <message>
        <location filename="../core/errorstrings.cpp" line="59"/>
        <source>VPN pool error: no available addresses</source>
        <translation>VPN pool error: no available addresses</translation>
    </message>
    <message>
        <location filename="../core/errorstrings.cpp" line="61"/>
        <source>The config does not contain any containers and credentiaks for connecting to the server</source>
        <translation>The config does not contain any containers and credentiaks for connecting to the server</translation>
    </message>
    <message>
        <location filename="../core/errorstrings.cpp" line="65"/>
        <source>Internal error</source>
        <translation>Internal error</translation>
    </message>
    <message>
        <location filename="../containers/containers_defs.cpp" line="88"/>
        <source>IPsec</source>
        <translation>IPsec</translation>
    </message>
    <message>
        <location filename="../containers/containers_defs.cpp" line="203"/>
        <source>IKEv2, paired with the IPSec encryption layer, stands as a modern and stable VPN protocol.
One of its distinguishing features is its ability to swiftly switch between networks and devices, making it particularly adaptive in dynamic network environments. 
While it offers a blend of security, stability, and speed, it&apos;s essential to note that IKEv2 can be easily detected and is susceptible to blocking.

* Available in the AmneziaVPN only on Windows
* Low power consumption, on mobile devices
* Minimal configuration
* Recognised by DPI analysis systems
* Works over UDP network protocol, ports 500 and 4500.</source>
        <translation>IKEv2 в сочетании с уровнем шифрования IPSec это современный и стабильный протокол VPN.
Он может быстро переключаться между сетями и устройствами, что делает его особенно адаптивным в динамичных сетевых средах. 
Несмотря на сочетание безопасности, стабильности и скорости, необходимо отметить, что IKEv2 легко обнаруживается и подвержен блокировке.

* Доступно в AmneziaVPN только для Windows.
* Низкое энергопотребление, на мобильных устройствах
* Минимальная конфигурация
* Распознается системами DPI-анализа
* Работает по сетевому протоколу UDP, порты 500 и 4500.</translation>
    </message>
    <message>
        <location filename="../containers/containers_defs.cpp" line="215"/>
        <source>DNS Service</source>
        <translation>DNS Сервис</translation>
    </message>
    <message>
        <location filename="../containers/containers_defs.cpp" line="92"/>
        <source>Sftp file sharing service</source>
        <translation>Сервис обмена файлами Sftp</translation>
    </message>
    <message>
        <location filename="../containers/containers_defs.cpp" line="90"/>
        <location filename="../containers/containers_defs.cpp" line="214"/>
        <source>Website in Tor network</source>
        <translation>Веб-сайт в сети Tor</translation>
    </message>
    <message>
        <location filename="../containers/containers_defs.cpp" line="91"/>
        <source>Amnezia DNS</source>
        <translation>Amnezia DNS</translation>
    </message>
    <message>
        <location filename="../containers/containers_defs.cpp" line="98"/>
        <source>OpenVPN is the most popular VPN protocol, with flexible configuration options. It uses its own security protocol with SSL/TLS for key exchange.</source>
        <translation>OpenVPN - популярный VPN-протокол, с гибкой настройкой. Имеет собственный протокол безопасности с SSL/TLS для обмена ключами.</translation>
    </message>
    <message>
        <location filename="../containers/containers_defs.cpp" line="101"/>
        <source>ShadowSocks - masks VPN traffic, making it similar to normal web traffic, but is recognised by analysis systems in some highly censored regions.</source>
        <translation>ShadowSocks - маскирует VPN-трафик под обычный веб-трафик, но распознается системами анализа в некоторых регионах с высоким уровнем цензуры.</translation>
    </message>
    <message>
        <location filename="../containers/containers_defs.cpp" line="104"/>
        <source>OpenVPN over Cloak - OpenVPN with VPN masquerading as web traffic and protection against active-probbing detection. Ideal for bypassing blocking in regions with the highest levels of censorship.</source>
        <translation>OpenVPN over Cloak - OpenVPN с маскировкой VPN под web-трафик и защитой от обнаружения active-probbing. Подходит для регионов с самым высоким уровнем цензуры.</translation>
    </message>
    <message>
        <location filename="../containers/containers_defs.cpp" line="108"/>
        <source>WireGuard - New popular VPN protocol with high performance, high speed and low power consumption. Recommended for regions with low levels of censorship.</source>
        <translation>WireGuard - Популярный VPN-протокол с высокой производительностью, высокой скоростью и низким энергопотреблением. Для регионов с низким уровнем цензуры.</translation>
    </message>
    <message>
        <location filename="../containers/containers_defs.cpp" line="111"/>
        <source>AmneziaWG - Special protocol from Amnezia, based on WireGuard. It&apos;s fast like WireGuard, but very resistant to blockages. Recommended for regions with high levels of censorship.</source>
        <translation>AmneziaWG - Специальный протокол от Amnezia, основанный на протоколе WireGuard. Он такой же быстрый, как WireGuard, но очень устойчив к блокировкам. Рекомендуется для регионов с высоким уровнем цензуры.</translation>
    </message>
    <message>
        <location filename="../containers/containers_defs.cpp" line="115"/>
        <source>IKEv2 -  Modern stable protocol, a bit faster than others, restores connection after signal loss. It has native support on the latest versions of Android and iOS.</source>
        <translation>IKEv2 Современный стабильный протокол, немного быстрее других восстанавливает соединение после потери сигнала. Имеет нативную поддержку последних версиий Android и iOS.</translation>
    </message>
    <message>
        <location filename="../containers/containers_defs.cpp" line="118"/>
        <source>Deploy a WordPress site on the Tor network in two clicks.</source>
        <translation>Разверните сайт на WordPress в сети Tor в два клика.</translation>
    </message>
    <message>
        <location filename="../containers/containers_defs.cpp" line="120"/>
        <source>Replace the current DNS server with your own. This will increase your privacy level.</source>
        <translation>Замените DNS-сервер на Amnezia DNS. Это повысит уровень конфиденциальности.</translation>
    </message>
    <message>
        <location filename="../containers/containers_defs.cpp" line="122"/>
        <source>Creates a file vault on your server to securely store and transfer files.</source>
        <translation>Создайте на сервере файловое хранилище для безопасного хранения и передачи файлов.</translation>
    </message>
    <message>
        <location filename="../containers/containers_defs.cpp" line="129"/>
        <source>OpenVPN stands as one of the most popular and time-tested VPN protocols available.
It employs its unique security protocol, leveraging the strength of SSL/TLS for encryption and key exchange. Furthermore, OpenVPN&apos;s support for a multitude of authentication methods makes it versatile and adaptable, catering to a wide range of devices and operating systems. Due to its open-source nature, OpenVPN benefits from extensive scrutiny by the global community, which continually reinforces its security. With a strong balance of performance, security, and compatibility, OpenVPN remains a top choice for privacy-conscious individuals and businesses alike.

* Available in the AmneziaVPN across all platforms
* Normal power consumption on mobile devices
* Flexible customisation to suit user needs to work with different operating systems and devices
* Recognised by DPI analysis systems and therefore susceptible to blocking
* Can operate over both TCP and UDP network protocols.</source>
        <translation>OpenVPN однин из самых популярных и проверенных временем VPN-протоколов.
В нем используется уникальный протокол безопасности, опирающийся на протокол SSL/TLS для шифрования и обмена ключами. Кроме того, поддержка OpenVPN множества методов аутентификации делает его универсальным и адаптируемым к широкому спектру устройств и операционных систем. Благодаря открытому исходному коду OpenVPN подвергается тщательному анализу со стороны мирового сообщества, что постоянно повышает его безопасность. Благодаря оптимальному соотношению производительности, безопасности и совместимости OpenVPN остается лучшим выбором как для частных лиц, так и для компаний, заботящихся о конфиденциальности.

* Доступность AmneziaVPN для всех платформ
* Нормальное энергопотребление на мобильных устройствах
* Гибкая настройка под нужды пользователя для работы с различными операционными системами и устройствами
* Распознается системами DPI-анализа и поэтому подвержен блокировке
* Может работать по сетевым протоколам TCP и UDP.</translation>
    </message>
    <message>
        <location filename="../containers/containers_defs.cpp" line="145"/>
        <source>Shadowsocks, inspired by the SOCKS5 protocol, safeguards the connection using the AEAD cipher. Although Shadowsocks is designed to be discreet and challenging to identify, it isn&apos;t identical to a standard HTTPS connection.However, certain traffic analysis systems might still detect a Shadowsocks connection. Due to limited support in Amnezia, it&apos;s recommended to use AmneziaWG protocol.

* Available in the AmneziaVPN only on desktop platforms
* Normal power consumption on mobile devices

* Configurable encryption protocol
* Detectable by some DPI systems
* Works over TCP network protocol.</source>
        <translation>Shadowsocks, создан на основе протокола SOCKS5, защищает соединение с помощью шифра AEAD. Несмотря на то, что протокол Shadowsocks разработан таким образом, чтобы быть незаметным и сложным для идентификации, он не идентичен стандартному HTTPS-соединению. Однако некоторые системы анализа трафика все же могут обнаружить соединение Shadowsocks. В связи с ограниченной поддержкой в Amnezia рекомендуется использовать протокол AmneziaWG, или OpenVPN over Cloak.

* Доступен в AmneziaVPN только на ПК ноутбуках.
* Настраиваемый протокол шифрования
* Обнаруживается некоторыми DPI-системами
* Работает по сетевому протоколу TCP.</translation>
    </message>
    <message>
        <location filename="../containers/containers_defs.cpp" line="155"/>
        <source>This is a combination of the OpenVPN protocol and the Cloak plugin designed specifically for blocking protection.

OpenVPN provides a secure VPN connection by encrypting all Internet traffic between the client and the server.

Cloak protects OpenVPN from detection and blocking. 

Cloak can modify packet metadata so that it completely masks VPN traffic as normal web traffic, and also protects the VPN from detection by Active Probing. This makes it very resistant to being detected

Immediately after receiving the first data packet, Cloak authenticates the incoming connection. If authentication fails, the plugin masks the server as a fake website and your VPN becomes invisible to analysis systems.

If there is a extreme level of Internet censorship in your region, we advise you to use only OpenVPN over Cloak from the first connection

* Available in the AmneziaVPN across all platforms
* High power consumption on mobile devices
* Flexible settings
* Not recognised by DPI analysis systems
* Works over TCP network protocol, 443 port.
</source>
        <translation>OpenVPN over Cloak - это комбинация протокола OpenVPN и плагина Cloak, разработанного специально для защиты от блокировок.

OpenVPN обеспечивает безопасное VPN-соединение за счет шифрования всего интернет-трафика между клиентом и сервером.

Cloak защищает OpenVPN от обнаружения и блокировок. 

Cloak может изменять метаданные пакетов. Он полностью маскирует VPN-трафик под обычный веб-трафик, а также защищает VPN от обнаружения с помощью Active Probing. Это делает его очень устойчивым к обнаружению

Сразу же после получения первого пакета данных Cloak проверяет подлинность входящего соединения. Если аутентификация не проходит, плагин маскирует сервер под поддельный сайт, и ваш VPN становится невидимым для аналитических систем.

Если в вашем регионе существует экстремальный уровень цензуры в Интернете, мы советуем вам при первом подключении использовать только OpenVPN через Cloak

* Доступность AmneziaVPN на всех платформах
* Высокое энергопотребление на мобильных устройствах
* Гибкие настройки
* Не распознается системами DPI-анализа
* Работает по сетевому протоколу TCP, 443 порт.
</translation>
    </message>
    <message>
        <location filename="../containers/containers_defs.cpp" line="174"/>
        <source>A relatively new popular VPN protocol with a simplified architecture.
Provides stable VPN connection, high performance on all devices. Uses hard-coded encryption settings. WireGuard compared to OpenVPN has lower latency and better data transfer throughput.
WireGuard is very susceptible to blocking due to its distinct packet signatures. Unlike some other VPN protocols that employ obfuscation techniques, the consistent signature patterns of WireGuard packets can be more easily identified and thus blocked by advanced Deep Packet Inspection (DPI) systems and other network monitoring tools.

* Available in the AmneziaVPN across all platforms
* Low power consumption
* Minimum number of settings
* Easily recognised by DPI analysis systems, susceptible to blocking
* Works over UDP network protocol.</source>
        <translation>WireGuard - относительно новый популярный VPN-протокол с упрощенной архитектурой.
Обеспечивает стабильное VPN-соединение, высокую производительность на всех устройствах. Использует жестко заданные настройки шифрования. WireGuard по сравнению с OpenVPN имеет меньшую задержку и лучшую пропускную способность при передаче данных.
WireGuard очень восприимчив к блокированию из-за особенностей сигнатур пакетов. В отличие от некоторых других VPN-протоколов, использующих методы обфускации, последовательные сигнатуры пакетов WireGuard легче выявляются и, соответственно, блокируются современными системами глубокой проверки пакетов (DPI) и другими средствами сетевого мониторинга.

* Доступность AmneziaVPN для всех платформ
* Низкое энергопотребление
* Минимальное количество настроек
* Легко распознается системами DPI-анализа, подвержен блокировке
* Работает по сетевому протоколу UDP.</translation>
    </message>
    <message>
        <location filename="../containers/containers_defs.cpp" line="187"/>
        <source>A modern iteration of the popular VPN protocol, AmneziaWG builds upon the foundation set by WireGuard, retaining its simplified architecture and high-performance capabilities across devices.
While WireGuard is known for its efficiency, it had issues with being easily detected due to its distinct packet signatures. AmneziaWG solves this problem by using better obfuscation methods, making its traffic blend in with regular internet traffic.
This means that AmneziaWG keeps the fast performance of the original while adding an extra layer of stealth, making it a great choice for those wanting a fast and discreet VPN connection.

* Available in the AmneziaVPN across all platforms
* Low power consumption
* Minimum number of settings
* Not recognised by DPI analysis systems, resistant to blocking
* Works over UDP network protocol.</source>
        <translation>AmneziaWG - усовершенствованная версия популярного VPN-протокола Wireguard. AmneziaWG опирается на фундамент, заложенный WireGuard, сохраняя упрощенную архитектуру и высокопроизводительные возможности работы на разных устройствах.
Хотя WireGuard известен своей эффективностью, у него были проблемы с обнаружением из-за характерных сигнатур пакетов. AmneziaWG решает эту проблему за счет использования более совершенных методов обфускации, благодаря чему его трафик сливается с обычным интернет-трафиком.
Таким образом, AmneziaWG сохраняет высокую производительность оригинала, добавляя при этом дополнительный уровень скрытности, что делает его отличным выбором для тех, кому нужно быстрое и незаметное VPN-соединение.

* Доступность AmneziaVPN на всех платформах
* Низкое энергопотребление
* Минимальное количество настроек
* Не распознается системами DPI-анализа, устойчив к блокировке
* Работает по сетевому протоколу UDP.</translation>
    </message>
    <message>
        <source>AmneziaWG container</source>
        <translation type="vanished">AmneziaWG протокол</translation>
    </message>
    <message>
        <location filename="../containers/containers_defs.cpp" line="216"/>
        <source>Sftp file sharing service - is secure FTP service</source>
        <translation>Сервис обмена файлами Sftp - безопасный FTP-сервис</translation>
    </message>
    <message>
        <location filename="../protocols/protocols_defs.cpp" line="77"/>
        <source>Sftp service</source>
        <translation>Сервис SFTP</translation>
    </message>
    <message>
        <location filename="../3rd/qtkeychain/libsecret.cpp" line="119"/>
        <source>Entry not found</source>
        <translation>Entry not found</translation>
    </message>
    <message>
        <location filename="../3rd/qtkeychain/keychain_unix.cpp" line="225"/>
        <source>Access to keychain denied</source>
        <translation>Access to keychain denied</translation>
    </message>
    <message>
        <location filename="../3rd/qtkeychain/keychain_unix.cpp" line="227"/>
        <source>No keyring daemon</source>
        <translation>No keyring daemon</translation>
    </message>
    <message>
        <location filename="../3rd/qtkeychain/keychain_unix.cpp" line="229"/>
        <source>Already unlocked</source>
        <translation>Already unlocked</translation>
    </message>
    <message>
        <location filename="../3rd/qtkeychain/keychain_unix.cpp" line="231"/>
        <source>No such keyring</source>
        <translation>No such keyring</translation>
    </message>
    <message>
        <location filename="../3rd/qtkeychain/keychain_unix.cpp" line="233"/>
        <source>Bad arguments</source>
        <translation>Bad arguments</translation>
    </message>
    <message>
        <location filename="../3rd/qtkeychain/keychain_unix.cpp" line="235"/>
        <source>I/O error</source>
        <translation>I/O error</translation>
    </message>
    <message>
        <location filename="../3rd/qtkeychain/keychain_unix.cpp" line="237"/>
        <source>Cancelled</source>
        <translation>Cancelled</translation>
    </message>
    <message>
        <location filename="../3rd/qtkeychain/keychain_unix.cpp" line="239"/>
        <source>Keyring already exists</source>
        <translation>Keyring already exists</translation>
    </message>
    <message>
        <location filename="../3rd/qtkeychain/keychain_unix.cpp" line="241"/>
        <source>No match</source>
        <translation>No match</translation>
    </message>
    <message>
        <location filename="../3rd/qtkeychain/keychain_unix.cpp" line="246"/>
        <source>Unknown error</source>
        <translation>Unknown error</translation>
    </message>
    <message>
        <location filename="../3rd/qtkeychain/keychain_haiku.cpp" line="72"/>
        <source>error 0x%1: %2</source>
        <translation>error 0x%1: %2</translation>
    </message>
    <message>
        <location filename="../3rd/wireguard-tools/contrib/highlighter/gui/highlight.cpp" line="39"/>
        <source>WireGuard Configuration Highlighter</source>
        <translation type="unfinished"></translation>
    </message>
    <message>
        <location filename="../3rd/wireguard-tools/contrib/highlighter/gui/highlight.cpp" line="82"/>
        <source>&amp;Randomize colors</source>
        <translation type="unfinished"></translation>
    </message>
</context>
<context>
    <name>SelectLanguageDrawer</name>
    <message>
        <location filename="../ui/qml/Components/SelectLanguageDrawer.qml" line="49"/>
        <source>Choose language</source>
        <translation>Выберите язык</translation>
    </message>
</context>
<context>
    <name>Settings</name>
    <message>
        <location filename="../settings.cpp" line="26"/>
        <source>Server #1</source>
        <translation>Server #1</translation>
    </message>
    <message>
        <location filename="../settings.cpp" line="202"/>
        <location filename="../settings.cpp" line="209"/>
        <source>Server</source>
        <translation>Server</translation>
    </message>
</context>
<context>
    <name>SettingsController</name>
    <message>
        <location filename="../ui/controllers/settingsController.cpp" line="25"/>
        <source>Software version</source>
        <translation>Версия ПО</translation>
    </message>
    <message>
        <location filename="../ui/controllers/settingsController.cpp" line="136"/>
        <source>All settings have been reset to default values</source>
        <translation>Все настройки были сброшены к значению &quot;По умолчанию&quot;</translation>
    </message>
    <message>
        <location filename="../ui/controllers/settingsController.cpp" line="142"/>
        <source>Cached profiles cleared</source>
        <translation>Кэш профиля очищен</translation>
    </message>
    <message>
        <location filename="../ui/controllers/settingsController.cpp" line="121"/>
        <source>Backup file is corrupted</source>
        <translation>Backup файл поврежден</translation>
    </message>
</context>
<context>
    <name>ShareConnectionDrawer</name>
    <message>
        <location filename="../ui/qml/Components/ShareConnectionDrawer.qml" line="27"/>
        <location filename="../ui/qml/Components/ShareConnectionDrawer.qml" line="35"/>
        <source>Save AmneziaVPN config</source>
        <translation>Сохранить config AmneziaVPN</translation>
    </message>
    <message>
        <location filename="../ui/qml/Components/ShareConnectionDrawer.qml" line="71"/>
        <source>Share</source>
        <translation>Поделиться</translation>
    </message>
    <message>
        <location filename="../ui/qml/Components/ShareConnectionDrawer.qml" line="104"/>
        <source>Copy</source>
        <translation>Скопировать</translation>
    </message>
    <message>
        <location filename="../ui/qml/Components/ShareConnectionDrawer.qml" line="111"/>
        <source>Copied</source>
        <translation>Скопировано</translation>
    </message>
    <message>
        <location filename="../ui/qml/Components/ShareConnectionDrawer.qml" line="126"/>
        <source>Show connection settings</source>
        <translation>Показать настройки подключения</translation>
    </message>
    <message>
        <location filename="../ui/qml/Components/ShareConnectionDrawer.qml" line="251"/>
        <source>To read the QR code in the Amnezia app, select &quot;Add server&quot; → &quot;I have data to connect&quot; → &quot;QR code, key or settings file&quot;</source>
        <translation>Для считывания QR-кода в приложении Amnezia выберите &quot;Добавить сервер&quot; → &quot;У меня есть данные для подключения&quot; → &quot;QR-код, ключ или файл настроек&quot;</translation>
    </message>
</context>
<context>
    <name>SitesController</name>
    <message>
        <location filename="../ui/controllers/sitesController.cpp" line="24"/>
        <source>Hostname not look like ip adress or domain name</source>
        <translation>Имя хоста не похоже на ip-адрес или доменное имя</translation>
    </message>
    <message>
        <location filename="../ui/controllers/sitesController.cpp" line="67"/>
        <source>New site added: %1</source>
        <translation>Добавлен новый сайт %1</translation>
    </message>
    <message>
        <location filename="../ui/controllers/sitesController.cpp" line="80"/>
        <source>Site removed: %1</source>
        <translation>Сайт удален %1</translation>
    </message>
    <message>
        <location filename="../ui/controllers/sitesController.cpp" line="88"/>
        <source>Can&apos;t open file: %1</source>
        <translation>Невозможно открыть файл: %1</translation>
    </message>
    <message>
        <location filename="../ui/controllers/sitesController.cpp" line="95"/>
        <source>Failed to parse JSON data from file: %1</source>
        <translation>Не удалось разобрать JSON-данные из файла: %1</translation>
    </message>
    <message>
        <location filename="../ui/controllers/sitesController.cpp" line="100"/>
        <source>The JSON data is not an array in file: %1</source>
        <translation>Данные JSON не являются массивом в файле: %1</translation>
    </message>
    <message>
        <location filename="../ui/controllers/sitesController.cpp" line="131"/>
        <source>Import completed</source>
        <translation>Импорт завершен</translation>
    </message>
    <message>
        <location filename="../ui/controllers/sitesController.cpp" line="150"/>
        <source>Export completed</source>
        <translation>Экспорт завершен</translation>
    </message>
</context>
<context>
    <name>SystemTrayNotificationHandler</name>
    <message>
        <location filename="../ui/systemtray_notificationhandler.cpp" line="28"/>
        <location filename="../ui/systemtray_notificationhandler.cpp" line="60"/>
        <source>Show</source>
        <translation>Показать</translation>
    </message>
    <message>
        <location filename="../ui/systemtray_notificationhandler.cpp" line="32"/>
        <location filename="../ui/systemtray_notificationhandler.cpp" line="61"/>
        <source>Connect</source>
        <translation>Подключиться</translation>
    </message>
    <message>
        <location filename="../ui/systemtray_notificationhandler.cpp" line="33"/>
        <location filename="../ui/systemtray_notificationhandler.cpp" line="62"/>
        <source>Disconnect</source>
        <translation>Отключиться</translation>
    </message>
    <message>
        <location filename="../ui/systemtray_notificationhandler.cpp" line="37"/>
        <location filename="../ui/systemtray_notificationhandler.cpp" line="63"/>
        <source>Visit Website</source>
        <translation>Посетить сайт</translation>
    </message>
    <message>
        <location filename="../ui/systemtray_notificationhandler.cpp" line="41"/>
        <location filename="../ui/systemtray_notificationhandler.cpp" line="64"/>
        <source>Quit</source>
        <translation>Закрыть</translation>
    </message>
</context>
<context>
    <name>TextFieldWithHeaderType</name>
    <message>
        <location filename="../ui/qml/Controls2/TextFieldWithHeaderType.qml" line="105"/>
        <source>The field can&apos;t be empty</source>
        <translation>Поле не может быть пустым</translation>
    </message>
</context>
<context>
    <name>VpnConnection</name>
    <message>
        <location filename="../vpnconnection.cpp" line="406"/>
        <source>Mbps</source>
        <translation>Mbps</translation>
    </message>
</context>
<context>
    <name>VpnProtocol</name>
    <message>
        <location filename="../protocols/vpnprotocol.cpp" line="130"/>
        <source>Unknown</source>
        <translation>Неизвестный</translation>
    </message>
    <message>
        <location filename="../protocols/vpnprotocol.cpp" line="131"/>
        <source>Disconnected</source>
        <translation>Отключен</translation>
    </message>
    <message>
        <location filename="../protocols/vpnprotocol.cpp" line="132"/>
        <source>Preparing</source>
        <translation>Подготовка</translation>
    </message>
    <message>
        <location filename="../protocols/vpnprotocol.cpp" line="133"/>
        <source>Connecting...</source>
        <translation>Подключение...</translation>
    </message>
    <message>
        <location filename="../protocols/vpnprotocol.cpp" line="134"/>
        <source>Connected</source>
        <translation>Подключено</translation>
    </message>
    <message>
        <location filename="../protocols/vpnprotocol.cpp" line="135"/>
        <source>Disconnecting...</source>
        <translation>Отключение...</translation>
    </message>
    <message>
        <location filename="../protocols/vpnprotocol.cpp" line="136"/>
        <source>Reconnecting...</source>
        <translation>Переподключение...</translation>
    </message>
    <message>
        <location filename="../protocols/vpnprotocol.cpp" line="137"/>
        <source>Error</source>
        <translation>Ошибка</translation>
    </message>
</context>
<context>
    <name>amnezia::ContainerProps</name>
    <message>
        <location filename="../containers/containers_defs.cpp" line="308"/>
        <source>Low</source>
        <translation>Низкий</translation>
    </message>
    <message>
        <location filename="../containers/containers_defs.cpp" line="309"/>
        <source>Medium or High</source>
        <translation>Средний или Высокий</translation>
    </message>
    <message>
        <location filename="../containers/containers_defs.cpp" line="310"/>
        <source>Extreme</source>
        <translation>Экстремальный</translation>
    </message>
    <message>
        <location filename="../containers/containers_defs.cpp" line="318"/>
        <source>I just want to increase the level of my privacy.</source>
        <translation>Я просто хочу повысить уровень своей приватности.</translation>
    </message>
    <message>
        <location filename="../containers/containers_defs.cpp" line="319"/>
        <source>I want to bypass censorship. This option recommended in most cases.</source>
        <translation>Я хочу обойти блокировки. Этот вариант рекомендуется в большинстве случаев.</translation>
    </message>
    <message>
        <location filename="../containers/containers_defs.cpp" line="321"/>
        <source>Most VPN protocols are blocked. Recommended if other options are not working.</source>
        <translation>Большинство VPN протоколов заблокированы. Рекомендуется, если другие варианты не работают.</translation>
    </message>
    <message>
        <source>High</source>
        <translation type="vanished">Высокий</translation>
    </message>
    <message>
        <source>Medium</source>
        <translation type="vanished">Средний</translation>
    </message>
    <message>
        <source>Many foreign websites and VPN providers are blocked</source>
        <translation type="vanished">Многие иностранные сайты и VPN-провайдеры заблокированы</translation>
    </message>
    <message>
        <source>Some foreign sites are blocked, but VPN providers are not blocked</source>
        <translation type="vanished">Некоторые иностранные сайты заблокированы, но VPN-провайдеры не блокируются</translation>
    </message>
    <message>
        <source>I just want to increase the level of privacy</source>
        <translation type="vanished">Хочу просто повысить уровень приватности</translation>
    </message>
</context>
<context>
    <name>main2</name>
    <message>
        <location filename="../ui/qml/main2.qml" line="172"/>
        <source>Private key passphrase</source>
        <translation>Кодовая фраза для закрытого ключа</translation>
    </message>
    <message>
        <location filename="../ui/qml/main2.qml" line="191"/>
        <source>Save</source>
        <translation>Сохранить</translation>
    </message>
</context>
</TS><|MERGE_RESOLUTION|>--- conflicted
+++ resolved
@@ -4,15 +4,11 @@
 <context>
     <name>AmneziaApplication</name>
     <message>
-<<<<<<< HEAD
-=======
-        <location filename="../amnezia_application.cpp" line="304"/>
->>>>>>> cd8fc007
         <source>Split tunneling for WireGuard is not implemented, the option was disabled</source>
         <translation type="vanished">Раздельное туннелирование для &quot;Wireguard&quot; не реализовано,опция отключена</translation>
     </message>
     <message>
-        <location filename="../amnezia_application.cpp" line="303"/>
+        <location filename="../amnezia_application.cpp" line="305"/>
         <source>Split tunneling for %1 is not implemented, the option was disabled</source>
         <translation>Раздельное туннелирование для %1 не реализовано, опция отключена</translation>
     </message>
