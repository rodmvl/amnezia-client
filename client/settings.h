#ifndef SETTINGS_H
#define SETTINGS_H

#include <QObject>
#include <QSettings>
#include <QString>

#include <QJsonArray>
#include <QJsonDocument>
#include <QJsonObject>

#include "containers/containers_defs.h"
#include "core/defs.h"
#include "secure_qsettings.h"

using namespace amnezia;

class QSettings;

class Settings : public QObject
{
    Q_OBJECT

public:
    explicit Settings(QObject *parent = nullptr);

    ServerCredentials defaultServerCredentials() const;
    ServerCredentials serverCredentials(int index) const;

    QJsonArray serversArray() const
    {
        return QJsonDocument::fromJson(m_settings.value("Servers/serversList").toByteArray()).array();
    }
    void setServersArray(const QJsonArray &servers)
    {
        m_settings.setValue("Servers/serversList", QJsonDocument(servers).toJson());
    }

    // Servers section
    int serversCount() const;
    QJsonObject server(int index) const;
    void addServer(const QJsonObject &server);
    void removeServer(int index);
    bool editServer(int index, const QJsonObject &server);

    int defaultServerIndex() const
    {
        return m_settings.value("Servers/defaultServerIndex", 0).toInt();
    }
    void setDefaultServer(int index)
    {
        m_settings.setValue("Servers/defaultServerIndex", index);
    }
    QJsonObject defaultServer() const
    {
        return server(defaultServerIndex());
    }

    void setDefaultContainer(int serverIndex, DockerContainer container);
    DockerContainer defaultContainer(int serverIndex) const;
    QString defaultContainerName(int serverIndex) const;

    QMap<DockerContainer, QJsonObject> containers(int serverIndex) const;
    void setContainers(int serverIndex, const QMap<DockerContainer, QJsonObject> &containers);

    QJsonObject containerConfig(int serverIndex, DockerContainer container);
    void setContainerConfig(int serverIndex, DockerContainer container, const QJsonObject &config);
    void removeContainerConfig(int serverIndex, DockerContainer container);

    QJsonObject protocolConfig(int serverIndex, DockerContainer container, Proto proto);
    void setProtocolConfig(int serverIndex, DockerContainer container, Proto proto, const QJsonObject &config);

    void clearLastConnectionConfig(int serverIndex, DockerContainer container, Proto proto = Proto::Any);

    bool haveAuthData(int serverIndex) const;
    QString nextAvailableServerName() const;

    // App settings section
    bool isAutoConnect() const
    {
        return m_settings.value("Conf/autoConnect", false).toBool();
    }
    void setAutoConnect(bool enabled)
    {
        m_settings.setValue("Conf/autoConnect", enabled);
    }

    bool isStartMinimized() const
    {
        return m_settings.value("Conf/startMinimized", false).toBool();
    }
    void setStartMinimized(bool enabled)
    {
        m_settings.setValue("Conf/startMinimized", enabled);
    }

    bool isSaveLogs() const
    {
        return m_settings.value("Conf/saveLogs", false).toBool();
    }
    void setSaveLogs(bool enabled);

    enum RouteMode {
        VpnAllSites,
        VpnOnlyForwardSites,
        VpnAllExceptSites
    };
    Q_ENUM(RouteMode)

    QString routeModeString(RouteMode mode) const;

<<<<<<< HEAD
    RouteMode routeMode() const
    {
        return static_cast<RouteMode>(m_settings.value("Conf/routeMode", 0).toInt());
    }
    void setRouteMode(RouteMode mode)
    {
        m_settings.setValue("Conf/routeMode", mode);
    }

    QVariantMap vpnSites(RouteMode mode) const
    {
        return m_settings.value("Conf/" + routeModeString(mode)).toMap();
    }
    void setVpnSites(RouteMode mode, const QVariantMap &sites)
    {
        m_settings.setValue("Conf/" + routeModeString(mode), sites);
        m_settings.sync();
    }
    bool addVpnSite(RouteMode mode, const QString &site, const QString &ip = "");
=======
    RouteMode routeMode() const;
    void setRouteMode(RouteMode mode) { m_settings.setValue("Conf/routeMode", mode); }

    QVariantMap vpnSites(RouteMode mode) const { return m_settings.value("Conf/" + routeModeString(mode)).toMap(); }
    void setVpnSites(RouteMode mode, const QVariantMap &sites) { m_settings.setValue("Conf/"+ routeModeString(mode), sites); m_settings.sync(); }
    void addVpnSite(RouteMode mode, const QString &site, const QString &ip= "");
>>>>>>> 285c5083
    void addVpnSites(RouteMode mode, const QMap<QString, QString> &sites); // map <site, ip>
    QStringList getVpnIps(RouteMode mode) const;
    void removeVpnSite(RouteMode mode, const QString &site);

    void addVpnIps(RouteMode mode, const QStringList &ip);
    void removeVpnSites(RouteMode mode, const QStringList &sites);
    void removeAllVpnSites(RouteMode mode);

    bool useAmneziaDns() const
    {
        return m_settings.value("Conf/useAmneziaDns", true).toBool();
    }
    void setUseAmneziaDns(bool enabled)
    {
        m_settings.setValue("Conf/useAmneziaDns", enabled);
    }

    QString primaryDns() const;
    QString secondaryDns() const;

    // QString primaryDns() const { return m_primaryDns; }
    void setPrimaryDns(const QString &primaryDns)
    {
        m_settings.setValue("Conf/primaryDns", primaryDns);
    }

    // QString secondaryDns() const { return m_secondaryDns; }
    void setSecondaryDns(const QString &secondaryDns)
    {
        m_settings.setValue("Conf/secondaryDns", secondaryDns);
    }

    static const char cloudFlareNs1[];
    static const char cloudFlareNs2[];

    //    static constexpr char openNicNs5[] = "94.103.153.176";
    //    static constexpr char openNicNs13[] = "144.76.103.143";

    QByteArray backupAppConfig() const
    {
        return m_settings.backupAppConfig();
    }
    bool restoreAppConfig(const QByteArray &cfg)
    {
        return m_settings.restoreAppConfig(cfg);
    }

    QLocale getAppLanguage()
    {
        return m_settings.value("Conf/appLanguage", QLocale()).toLocale();
    };
    void setAppLanguage(QLocale locale)
    {
        m_settings.setValue("Conf/appLanguage", locale);
    };

    void clearSettings();

signals:
    void saveLogsChanged();

private:
    SecureQSettings m_settings;
};

#endif // SETTINGS_H<|MERGE_RESOLUTION|>--- conflicted
+++ resolved
@@ -109,15 +109,8 @@
 
     QString routeModeString(RouteMode mode) const;
 
-<<<<<<< HEAD
-    RouteMode routeMode() const
-    {
-        return static_cast<RouteMode>(m_settings.value("Conf/routeMode", 0).toInt());
-    }
-    void setRouteMode(RouteMode mode)
-    {
-        m_settings.setValue("Conf/routeMode", mode);
-    }
+    RouteMode routeMode() const;
+    void setRouteMode(RouteMode mode) { m_settings.setValue("Conf/routeMode", mode); }
 
     QVariantMap vpnSites(RouteMode mode) const
     {
@@ -129,14 +122,6 @@
         m_settings.sync();
     }
     bool addVpnSite(RouteMode mode, const QString &site, const QString &ip = "");
-=======
-    RouteMode routeMode() const;
-    void setRouteMode(RouteMode mode) { m_settings.setValue("Conf/routeMode", mode); }
-
-    QVariantMap vpnSites(RouteMode mode) const { return m_settings.value("Conf/" + routeModeString(mode)).toMap(); }
-    void setVpnSites(RouteMode mode, const QVariantMap &sites) { m_settings.setValue("Conf/"+ routeModeString(mode), sites); m_settings.sync(); }
-    void addVpnSite(RouteMode mode, const QString &site, const QString &ip= "");
->>>>>>> 285c5083
     void addVpnSites(RouteMode mode, const QMap<QString, QString> &sites); // map <site, ip>
     QStringList getVpnIps(RouteMode mode) const;
     void removeVpnSite(RouteMode mode, const QString &site);
