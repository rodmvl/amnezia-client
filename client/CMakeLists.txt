--- conflicted
+++ resolved
@@ -10,15 +10,14 @@
     cmake_policy(SET CMP0099 OLD)
 endif()
 
-<<<<<<< HEAD
 if(ANDROID)
     # For a some reason cmake do not applying GNU_SOURCE/BSD_SOURCE flags on Android platform.
     # We have to do this manually for building of libssh.
     add_definitions(-D_BSD_SOURCE)
-=======
+endif()
+
 if(CMAKE_XCODE_BUILD_SYSTEM VERSION_GREATER_EQUAL 12)
   cmake_policy(SET CMP0114 NEW)
->>>>>>> a0141624
 endif()
 
 set(CMAKE_AUTOMOC ON)
@@ -569,7 +568,6 @@
     set(DEPLOY_ARTIFACT_PATH "macos")
 endif()
 
-<<<<<<< HEAD
 if(NOT IOS AND NOT ANDROID)
     add_custom_command(
         TARGET ${PROJECT} POST_BUILD
@@ -578,17 +576,7 @@
         $<TARGET_FILE_DIR:${PROJECT}>
         COMMAND_EXPAND_LISTS
     )
-=======
-if(NOT IOS)
-add_custom_command(
-    TARGET ${PROJECT} POST_BUILD
-    COMMAND ${CMAKE_COMMAND} -E $<IF:$<CONFIG:Debug>,copy_directory,true>
-    ${CMAKE_SOURCE_DIR}/deploy/data/${DEPLOY_ARTIFACT_PATH}
-    $<TARGET_FILE_DIR:${PROJECT}>
-    COMMAND_EXPAND_LISTS
-)
 endif()
 if(IOS)
  #include(cmake/ios-arch-fixup.cmake)
->>>>>>> a0141624
 endif()